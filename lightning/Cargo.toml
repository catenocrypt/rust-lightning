[package]
name = "lightning"
version = "0.0.123-beta"
authors = ["Matt Corallo"]
license = "MIT OR Apache-2.0"
repository = "https://github.com/lightningdevkit/rust-lightning/"
description = """
A Bitcoin Lightning library in Rust.
Does most of the hard work, without implying a specific runtime, requiring clients implement basic network logic, chain interactions and disk storage.
Still missing tons of error-handling. See GitHub issues for suggested projects if you want to contribute. Don't have to bother telling you not to use this for anything serious, because you'd have to build a client around it to even try.
"""
edition = "2021"

[package.metadata.docs.rs]
features = ["std"]
rustdoc-args = ["--cfg", "docsrs"]

[features]
# Internal test utilities exposed to other repo crates
_test_utils = ["regex", "bitcoin/bitcoinconsensus", "lightning-types/_test_utils"]
# Unlog messages superior at targeted level.
max_level_off = []
max_level_error = []
max_level_warn = []
max_level_info = []
max_level_debug = []
max_level_trace = []
# Allow signing of local transactions that may have been revoked or will be revoked, for functional testing (e.g. justice tx handling).
# This is unsafe to use in production because it may result in the counterparty publishing taking our funds.
unsafe_revoked_tx_signing = []
# Override signing to not include randomness when generating signatures for test vectors.
_test_vectors = []

no-std = ["hashbrown", "possiblyrandom", "bitcoin/no-std", "lightning-invoice/no-std", "core2/alloc", "libm"]
std = ["bitcoin/std", "bech32/std", "lightning-invoice/std"]

# Generates low-r bitcoin signatures, which saves 1 byte in 50% of the cases
grind_signatures = []

default = ["std", "grind_signatures"]

[dependencies]
lightning-types = { version = "0.1", path = "../lightning-types", default-features = false }
lightning-invoice = { version = "0.31.0-beta", path = "../lightning-invoice", default-features = false }

<<<<<<< HEAD
bech32 = { version = "0.11.0", default-features = false }
=======
bech32 = { version = "0.9.1", default-features = false }
>>>>>>> ae59d1df
bitcoin = { version = "0.31.2", default-features = false, features = ["secp-recovery"] }

hashbrown = { version = "0.13", optional = true, default-features = false }
possiblyrandom = { version = "0.2", optional = true, default-features = false }
regex = { version = "1.5.6", optional = true }
backtrace = { version = "0.3", optional = true }

core2 = { version = "0.3.0", optional = true, default-features = false }
libm = { version = "0.2", optional = true, default-features = false }

[dev-dependencies]
regex = "1.5.6"
lightning-types = { version = "0.1", path = "../lightning-types", features = ["_test_utils"] }

[dev-dependencies.bitcoin]
version = "0.31.2"
default-features = false
features = ["bitcoinconsensus", "secp-recovery"]

[target.'cfg(ldk_bench)'.dependencies]
criterion = { version = "0.4", optional = true, default-features = false }

[target.'cfg(taproot)'.dependencies]
musig2 = { git = "https://github.com/arik-so/rust-musig2", rev = "739533fc" }

[lints]
workspace = true<|MERGE_RESOLUTION|>--- conflicted
+++ resolved
@@ -43,11 +43,7 @@
 lightning-types = { version = "0.1", path = "../lightning-types", default-features = false }
 lightning-invoice = { version = "0.31.0-beta", path = "../lightning-invoice", default-features = false }
 
-<<<<<<< HEAD
 bech32 = { version = "0.11.0", default-features = false }
-=======
-bech32 = { version = "0.9.1", default-features = false }
->>>>>>> ae59d1df
 bitcoin = { version = "0.31.2", default-features = false, features = ["secp-recovery"] }
 
 hashbrown = { version = "0.13", optional = true, default-features = false }
