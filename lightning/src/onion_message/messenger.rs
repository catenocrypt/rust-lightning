--- conflicted
+++ resolved
@@ -20,19 +20,10 @@
 use crate::blinded_path::utils;
 use crate::events::{Event, EventHandler, EventsProvider};
 use crate::sign::{EntropySource, NodeSigner, Recipient};
-<<<<<<< HEAD
-#[cfg(not(c_bindings))]
-use crate::ln::channelmanager::{SimpleArcChannelManager, SimpleRefChannelManager};
-use crate::ln::features::{InitFeatures, NodeFeatures};
-use crate::ln::msgs::{self, OnionMessage, OnionMessageHandler, SocketAddress};
-use crate::ln::onion_utils;
-use crate::routing::gossip::{NetworkGraph, NodeId};
-=======
 use crate::ln::features::{InitFeatures, NodeFeatures};
 use crate::ln::msgs::{self, OnionMessage, OnionMessageHandler, SocketAddress};
 use crate::ln::onion_utils;
 use crate::routing::gossip::{NetworkGraph, NodeId, ReadOnlyNetworkGraph};
->>>>>>> 9a438eea
 use super::packet::OnionMessageContents;
 use super::packet::ParsedOnionMessageContents;
 use super::offers::OffersMessageHandler;
@@ -49,10 +40,7 @@
 #[cfg(not(c_bindings))]
 use {
 	crate::sign::KeysManager,
-<<<<<<< HEAD
-=======
 	crate::ln::channelmanager::{SimpleArcChannelManager, SimpleRefChannelManager},
->>>>>>> 9a438eea
 	crate::ln::peer_handler::IgnoringMessageHandler,
 	crate::sync::Arc,
 };
@@ -82,11 +70,7 @@
 /// # use bitcoin::hashes::_export::_core::time::Duration;
 /// # use bitcoin::hashes::hex::FromHex;
 /// # use bitcoin::secp256k1::{PublicKey, Secp256k1, SecretKey, self};
-<<<<<<< HEAD
-/// # use lightning::blinded_path::BlindedPath;
-=======
 /// # use lightning::blinded_path::{BlindedPath, EmptyNodeIdLookUp};
->>>>>>> 9a438eea
 /// # use lightning::sign::{EntropySource, KeysManager};
 /// # use lightning::ln::peer_handler::IgnoringMessageHandler;
 /// # use lightning::onion_message::messenger::{Destination, MessageRouter, OnionMessagePath, OnionMessenger};
@@ -112,13 +96,8 @@
 /// #             first_node_addresses: None,
 /// #         })
 /// #     }
-<<<<<<< HEAD
-/// #     fn create_blinded_paths<ES: EntropySource + ?Sized, T: secp256k1::Signing + secp256k1::Verification>(
-/// #         &self, _recipient: PublicKey, _peers: Vec<PublicKey>, _entropy_source: &ES, _secp_ctx: &Secp256k1<T>
-=======
 /// #     fn create_blinded_paths<T: secp256k1::Signing + secp256k1::Verification>(
 /// #         &self, _recipient: PublicKey, _peers: Vec<PublicKey>, _secp_ctx: &Secp256k1<T>
->>>>>>> 9a438eea
 /// #     ) -> Result<Vec<BlindedPath>, ()> {
 /// #         unreachable!()
 /// #     }
@@ -309,16 +288,9 @@
 	/// Creates [`BlindedPath`]s to the `recipient` node. The nodes in `peers` are assumed to be
 	/// direct peers with the `recipient`.
 	fn create_blinded_paths<
-<<<<<<< HEAD
-		ES: EntropySource + ?Sized, T: secp256k1::Signing + secp256k1::Verification
-	>(
-		&self, recipient: PublicKey, peers: Vec<PublicKey>, entropy_source: &ES,
-		secp_ctx: &Secp256k1<T>
-=======
 		T: secp256k1::Signing + secp256k1::Verification
 	>(
 		&self, recipient: PublicKey, peers: Vec<PublicKey>, secp_ctx: &Secp256k1<T>,
->>>>>>> 9a438eea
 	) -> Result<Vec<BlindedPath>, ()>;
 }
 
@@ -383,16 +355,9 @@
 	}
 
 	fn create_blinded_paths<
-<<<<<<< HEAD
-		ES: EntropySource + ?Sized, T: secp256k1::Signing + secp256k1::Verification
-	>(
-		&self, recipient: PublicKey, peers: Vec<PublicKey>, entropy_source: &ES,
-		secp_ctx: &Secp256k1<T>
-=======
 		T: secp256k1::Signing + secp256k1::Verification
 	>(
 		&self, recipient: PublicKey, peers: Vec<PublicKey>, secp_ctx: &Secp256k1<T>,
->>>>>>> 9a438eea
 	) -> Result<Vec<BlindedPath>, ()> {
 		// Limit the number of blinded paths that are computed.
 		const MAX_PATHS: usize = 3;
@@ -402,19 +367,6 @@
 		const MIN_PEER_CHANNELS: usize = 3;
 
 		let network_graph = self.network_graph.deref().read_only();
-<<<<<<< HEAD
-		let paths = peers.iter()
-			// Limit to peers with announced channels
-			.filter(|pubkey|
-				network_graph
-					.node(&NodeId::from_pubkey(pubkey))
-					.map(|info| &info.channels[..])
-					.map(|channels| channels.len() >= MIN_PEER_CHANNELS)
-					.unwrap_or(false)
-			)
-			.map(|pubkey| vec![*pubkey, recipient])
-			.map(|node_pks| BlindedPath::new_for_message(&node_pks, entropy_source, secp_ctx))
-=======
 		let is_recipient_announced =
 			network_graph.nodes().contains_key(&NodeId::from_pubkey(&recipient));
 
@@ -438,20 +390,14 @@
 		let paths = peer_info.into_iter()
 			.map(|(pubkey, _, _)| vec![pubkey, recipient])
 			.map(|node_pks| BlindedPath::new_for_message(&node_pks, &*self.entropy_source, secp_ctx))
->>>>>>> 9a438eea
 			.take(MAX_PATHS)
 			.collect::<Result<Vec<_>, _>>();
 
 		match paths {
 			Ok(paths) if !paths.is_empty() => Ok(paths),
 			_ => {
-<<<<<<< HEAD
-				if network_graph.nodes().contains_key(&NodeId::from_pubkey(&recipient)) {
-					BlindedPath::one_hop_for_message(recipient, entropy_source, secp_ctx)
-=======
 				if is_recipient_announced {
 					BlindedPath::one_hop_for_message(recipient, &*self.entropy_source, secp_ctx)
->>>>>>> 9a438eea
 						.map(|path| vec![path])
 				} else {
 					Err(())
