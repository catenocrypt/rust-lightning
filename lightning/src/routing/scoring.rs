--- conflicted
+++ resolved
@@ -64,10 +64,6 @@
 
 use crate::prelude::*;
 use core::{cmp, fmt};
-<<<<<<< HEAD
-use core::convert::TryInto;
-=======
->>>>>>> 9a438eea
 use core::ops::{Deref, DerefMut};
 use core::time::Duration;
 use crate::io::{self, Read};
@@ -364,7 +360,6 @@
 impl<'a, T: Score> ScoreUpdate for MultiThreadedScoreLockWrite<'a, T> {
 	fn payment_path_failed(&mut self, path: &Path, short_channel_id: u64, duration_since_epoch: Duration) {
 		self.0.payment_path_failed(path, short_channel_id, duration_since_epoch)
-<<<<<<< HEAD
 	}
 
 	fn payment_path_successful(&mut self, path: &Path, duration_since_epoch: Duration) {
@@ -379,22 +374,6 @@
 		self.0.probe_successful(path, duration_since_epoch)
 	}
 
-=======
-	}
-
-	fn payment_path_successful(&mut self, path: &Path, duration_since_epoch: Duration) {
-		self.0.payment_path_successful(path, duration_since_epoch)
-	}
-
-	fn probe_failed(&mut self, path: &Path, short_channel_id: u64, duration_since_epoch: Duration) {
-		self.0.probe_failed(path, short_channel_id, duration_since_epoch)
-	}
-
-	fn probe_successful(&mut self, path: &Path, duration_since_epoch: Duration) {
-		self.0.probe_successful(path, duration_since_epoch)
-	}
-
->>>>>>> 9a438eea
 	fn time_passed(&mut self, duration_since_epoch: Duration) {
 		self.0.time_passed(duration_since_epoch)
 	}
@@ -437,7 +416,6 @@
 
 impl ScoreUpdate for FixedPenaltyScorer {
 	fn payment_path_failed(&mut self, _path: &Path, _short_channel_id: u64, _duration_since_epoch: Duration) {}
-<<<<<<< HEAD
 
 	fn payment_path_successful(&mut self, _path: &Path, _duration_since_epoch: Duration) {}
 
@@ -445,15 +423,6 @@
 
 	fn probe_successful(&mut self, _path: &Path, _duration_since_epoch: Duration) {}
 
-=======
-
-	fn payment_path_successful(&mut self, _path: &Path, _duration_since_epoch: Duration) {}
-
-	fn probe_failed(&mut self, _path: &Path, _short_channel_id: u64, _duration_since_epoch: Duration) {}
-
-	fn probe_successful(&mut self, _path: &Path, _duration_since_epoch: Duration) {}
-
->>>>>>> 9a438eea
 	fn time_passed(&mut self, _duration_since_epoch: Duration) {}
 }
 
@@ -1390,11 +1359,7 @@
 		let amount_msat = usage.amount_msat.saturating_add(usage.inflight_htlc_msat);
 		let capacity_msat = usage.effective_capacity.as_msat();
 		self.channel_liquidities
-<<<<<<< HEAD
-			.get(&scid)
-=======
 			.get(scid)
->>>>>>> 9a438eea
 			.unwrap_or(&ChannelLiquidity::new(Duration::ZERO))
 			.as_directed(&source, &target, capacity_msat)
 			.penalty_msat(amount_msat, score_params)
@@ -2187,11 +2152,7 @@
 #[cfg(test)]
 mod tests {
 	use super::{ChannelLiquidity, HistoricalBucketRangeTracker, ProbabilisticScoringFeeParameters, ProbabilisticScoringDecayParameters, ProbabilisticScorer};
-<<<<<<< HEAD
-	use crate::blinded_path::{BlindedHop, BlindedPath};
-=======
 	use crate::blinded_path::{BlindedHop, BlindedPath, IntroductionNode};
->>>>>>> 9a438eea
 	use crate::util::config::UserConfig;
 
 	use crate::ln::channelmanager;
