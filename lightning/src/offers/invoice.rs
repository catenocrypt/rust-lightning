--- conflicted
+++ resolved
@@ -926,27 +926,11 @@
 			};
 
 			let program = &address.program;
-<<<<<<< HEAD
-			if program.len() < 2 || program.len() > 40 {
-				return None;
-			}
-
-=======
->>>>>>> 146a291f
 			let witness_program = match WitnessProgram::new(version, program.clone()) {
 				Ok(witness_program) => witness_program,
 				Err(_) => return None,
 			};
-<<<<<<< HEAD
-			let address = Address::new(network, Payload::WitnessProgram(witness_program));
-			if !address.is_spend_standard() && version == WitnessVersion::V0 {
-				return None;
-			}
-
-			Some(address)
-=======
 			Some(Address::new(network, Payload::WitnessProgram(witness_program)))
->>>>>>> 146a291f
 		};
 
 		self.fields().fallbacks
