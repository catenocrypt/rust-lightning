//! Data structures and methods for constructing [`BlindedPath`]s to send a payment over.
//!
//! [`BlindedPath`]: crate::blinded_path::BlindedPath

use bitcoin::secp256k1::{self, PublicKey, Secp256k1, SecretKey};

use crate::blinded_path::BlindedHop;
use crate::blinded_path::utils;
use crate::io;
use crate::ln::PaymentSecret;
use crate::ln::channelmanager::CounterpartyForwardingInfo;
use crate::ln::features::BlindedHopFeatures;
use crate::ln::msgs::DecodeError;
use crate::offers::invoice::BlindedPayInfo;
use crate::offers::invoice_request::InvoiceRequestFields;
use crate::offers::offer::OfferId;
use crate::util::ser::{HighZeroBytesDroppedBigSize, Readable, Writeable, Writer};

#[allow(unused_imports)]
use crate::prelude::*;

/// An intermediate node, its outbound channel, and relay parameters.
#[derive(Clone, Debug)]
pub struct ForwardNode {
	/// The TLVs for this node's [`BlindedHop`], where the fee parameters contained within are also
	/// used for [`BlindedPayInfo`] construction.
	pub tlvs: ForwardTlvs,
	/// This node's pubkey.
	pub node_id: PublicKey,
	/// The maximum value, in msat, that may be accepted by this node.
	pub htlc_maximum_msat: u64,
}

/// Data to construct a [`BlindedHop`] for forwarding a payment.
#[derive(Clone, Debug)]
pub struct ForwardTlvs {
	/// The short channel id this payment should be forwarded out over.
	pub short_channel_id: u64,
	/// Payment parameters for relaying over [`Self::short_channel_id`].
	pub payment_relay: PaymentRelay,
	/// Payment constraints for relaying over [`Self::short_channel_id`].
	pub payment_constraints: PaymentConstraints,
	/// Supported and required features when relaying a payment onion containing this object's
	/// corresponding [`BlindedHop::encrypted_payload`].
	///
	/// [`BlindedHop::encrypted_payload`]: crate::blinded_path::BlindedHop::encrypted_payload
	pub features: BlindedHopFeatures,
}

/// Data to construct a [`BlindedHop`] for receiving a payment. This payload is custom to LDK and
/// may not be valid if received by another lightning implementation.
#[derive(Clone, Debug)]
pub struct ReceiveTlvs {
	/// Used to authenticate the sender of a payment to the receiver and tie MPP HTLCs together.
	pub payment_secret: PaymentSecret,
	/// Constraints for the receiver of this payment.
	pub payment_constraints: PaymentConstraints,
	/// Context for the receiver of this payment.
	pub payment_context: PaymentContext,
}

/// Data to construct a [`BlindedHop`] for sending a payment over.
///
/// [`BlindedHop`]: crate::blinded_path::BlindedHop
pub(crate) enum BlindedPaymentTlvs {
	/// This blinded payment data is for a forwarding node.
	Forward(ForwardTlvs),
	/// This blinded payment data is for the receiving node.
	Receive(ReceiveTlvs),
}

// Used to include forward and receive TLVs in the same iterator for encoding.
enum BlindedPaymentTlvsRef<'a> {
	Forward(&'a ForwardTlvs),
	Receive(&'a ReceiveTlvs),
}

/// Parameters for relaying over a given [`BlindedHop`].
///
/// [`BlindedHop`]: crate::blinded_path::BlindedHop
#[derive(Clone, Debug)]
pub struct PaymentRelay {
	/// Number of blocks subtracted from an incoming HTLC's `cltv_expiry` for this [`BlindedHop`].
	pub cltv_expiry_delta: u16,
	/// Liquidity fee charged (in millionths of the amount transferred) for relaying a payment over
	/// this [`BlindedHop`], (i.e., 10,000 is 1%).
	pub fee_proportional_millionths: u32,
	/// Base fee charged (in millisatoshi) for relaying a payment over this [`BlindedHop`].
	pub fee_base_msat: u32,
}

/// Constraints for relaying over a given [`BlindedHop`].
///
/// [`BlindedHop`]: crate::blinded_path::BlindedHop
#[derive(Clone, Debug)]
pub struct PaymentConstraints {
	/// The maximum total CLTV that is acceptable when relaying a payment over this [`BlindedHop`].
	pub max_cltv_expiry: u32,
	/// The minimum value, in msat, that may be accepted by the node corresponding to this
	/// [`BlindedHop`].
	pub htlc_minimum_msat: u64,
}

<<<<<<< HEAD
=======
/// The context of an inbound payment, which is included in a [`BlindedPath`] via [`ReceiveTlvs`]
/// and surfaced in [`PaymentPurpose`].
///
/// [`BlindedPath`]: crate::blinded_path::BlindedPath
/// [`PaymentPurpose`]: crate::events::PaymentPurpose
#[derive(Clone, Debug, Eq, PartialEq)]
pub enum PaymentContext {
	/// The payment context was unknown.
	Unknown(UnknownPaymentContext),

	/// The payment was made for an invoice requested from a BOLT 12 [`Offer`].
	///
	/// [`Offer`]: crate::offers::offer::Offer
	Bolt12Offer(Bolt12OfferContext),

	/// The payment was made for an invoice sent for a BOLT 12 [`Refund`].
	///
	/// [`Refund`]: crate::offers::refund::Refund
	Bolt12Refund(Bolt12RefundContext),
}

// Used when writing PaymentContext in Event::PaymentClaimable to avoid cloning.
pub(crate) enum PaymentContextRef<'a> {
	Bolt12Offer(&'a Bolt12OfferContext),
	Bolt12Refund(&'a Bolt12RefundContext),
}

/// An unknown payment context.
#[derive(Clone, Debug, Eq, PartialEq)]
pub struct UnknownPaymentContext(());

/// The context of a payment made for an invoice requested from a BOLT 12 [`Offer`].
///
/// [`Offer`]: crate::offers::offer::Offer
#[derive(Clone, Debug, Eq, PartialEq)]
pub struct Bolt12OfferContext {
	/// The identifier of the [`Offer`].
	///
	/// [`Offer`]: crate::offers::offer::Offer
	pub offer_id: OfferId,

	/// Fields from an [`InvoiceRequest`] sent for a [`Bolt12Invoice`].
	///
	/// [`InvoiceRequest`]: crate::offers::invoice_request::InvoiceRequest
	/// [`Bolt12Invoice`]: crate::offers::invoice::Bolt12Invoice
	pub invoice_request: InvoiceRequestFields,
}

/// The context of a payment made for an invoice sent for a BOLT 12 [`Refund`].
///
/// [`Refund`]: crate::offers::refund::Refund
#[derive(Clone, Debug, Eq, PartialEq)]
pub struct Bolt12RefundContext {}

impl PaymentContext {
	pub(crate) fn unknown() -> Self {
		PaymentContext::Unknown(UnknownPaymentContext(()))
	}
}

>>>>>>> 9a438eea
impl TryFrom<CounterpartyForwardingInfo> for PaymentRelay {
	type Error = ();

	fn try_from(info: CounterpartyForwardingInfo) -> Result<Self, ()> {
		let CounterpartyForwardingInfo {
			fee_base_msat, fee_proportional_millionths, cltv_expiry_delta
		} = info;

		// Avoid exposing esoteric CLTV expiry deltas
		let cltv_expiry_delta = match cltv_expiry_delta {
			0..=40 => 40,
			41..=80 => 80,
			81..=144 => 144,
			145..=216 => 216,
			_ => return Err(()),
		};

		Ok(Self { cltv_expiry_delta, fee_proportional_millionths, fee_base_msat })
	}
}

impl Writeable for ForwardTlvs {
	fn write<W: Writer>(&self, w: &mut W) -> Result<(), io::Error> {
		let features_opt =
			if self.features == BlindedHopFeatures::empty() { None }
			else { Some(&self.features) };
		encode_tlv_stream!(w, {
			(2, self.short_channel_id, required),
			(10, self.payment_relay, required),
			(12, self.payment_constraints, required),
			(14, features_opt, option)
		});
		Ok(())
	}
}

impl Writeable for ReceiveTlvs {
	fn write<W: Writer>(&self, w: &mut W) -> Result<(), io::Error> {
		encode_tlv_stream!(w, {
			(12, self.payment_constraints, required),
			(65536, self.payment_secret, required),
			(65537, self.payment_context, required)
		});
		Ok(())
	}
}

impl<'a> Writeable for BlindedPaymentTlvsRef<'a> {
	fn write<W: Writer>(&self, w: &mut W) -> Result<(), io::Error> {
		// TODO: write padding
		match self {
			Self::Forward(tlvs) => tlvs.write(w)?,
			Self::Receive(tlvs) => tlvs.write(w)?,
		}
		Ok(())
	}
}

impl Readable for BlindedPaymentTlvs {
	fn read<R: io::Read>(r: &mut R) -> Result<Self, DecodeError> {
		_init_and_read_tlv_stream!(r, {
			(1, _padding, option),
			(2, scid, option),
			(10, payment_relay, option),
			(12, payment_constraints, required),
			(14, features, option),
			(65536, payment_secret, option),
			(65537, payment_context, (default_value, PaymentContext::unknown())),
		});
		let _padding: Option<utils::Padding> = _padding;

		if let Some(short_channel_id) = scid {
			if payment_secret.is_some() {
				return Err(DecodeError::InvalidValue)
			}
			Ok(BlindedPaymentTlvs::Forward(ForwardTlvs {
				short_channel_id,
				payment_relay: payment_relay.ok_or(DecodeError::InvalidValue)?,
				payment_constraints: payment_constraints.0.unwrap(),
				features: features.unwrap_or_else(BlindedHopFeatures::empty),
			}))
		} else {
			if payment_relay.is_some() || features.is_some() { return Err(DecodeError::InvalidValue) }
			Ok(BlindedPaymentTlvs::Receive(ReceiveTlvs {
				payment_secret: payment_secret.ok_or(DecodeError::InvalidValue)?,
				payment_constraints: payment_constraints.0.unwrap(),
				payment_context: payment_context.0.unwrap(),
			}))
		}
	}
}

/// Construct blinded payment hops for the given `intermediate_nodes` and payee info.
pub(super) fn blinded_hops<T: secp256k1::Signing + secp256k1::Verification>(
	secp_ctx: &Secp256k1<T>, intermediate_nodes: &[ForwardNode],
	payee_node_id: PublicKey, payee_tlvs: ReceiveTlvs, session_priv: &SecretKey
) -> Result<Vec<BlindedHop>, secp256k1::Error> {
	let pks = intermediate_nodes.iter().map(|node| &node.node_id)
		.chain(core::iter::once(&payee_node_id));
	let tlvs = intermediate_nodes.iter().map(|node| BlindedPaymentTlvsRef::Forward(&node.tlvs))
		.chain(core::iter::once(BlindedPaymentTlvsRef::Receive(&payee_tlvs)));
	utils::construct_blinded_hops(secp_ctx, pks, tlvs, session_priv)
}

/// `None` if underflow occurs.
pub(crate) fn amt_to_forward_msat(inbound_amt_msat: u64, payment_relay: &PaymentRelay) -> Option<u64> {
	let inbound_amt = inbound_amt_msat as u128;
	let base = payment_relay.fee_base_msat as u128;
	let prop = payment_relay.fee_proportional_millionths as u128;

	let post_base_fee_inbound_amt =
		if let Some(amt) = inbound_amt.checked_sub(base) { amt } else { return None };
	let mut amt_to_forward =
		(post_base_fee_inbound_amt * 1_000_000 + 1_000_000 + prop - 1) / (prop + 1_000_000);

	let fee = ((amt_to_forward * prop) / 1_000_000) + base;
	if inbound_amt - fee < amt_to_forward {
		// Rounding up the forwarded amount resulted in underpaying this node, so take an extra 1 msat
		// in fee to compensate.
		amt_to_forward -= 1;
	}
	debug_assert_eq!(amt_to_forward + fee, inbound_amt);
	u64::try_from(amt_to_forward).ok()
}

pub(super) fn compute_payinfo(
	intermediate_nodes: &[ForwardNode], payee_tlvs: &ReceiveTlvs, payee_htlc_maximum_msat: u64,
	min_final_cltv_expiry_delta: u16
) -> Result<BlindedPayInfo, ()> {
	let mut curr_base_fee: u64 = 0;
	let mut curr_prop_mil: u64 = 0;
	let mut cltv_expiry_delta: u16 = min_final_cltv_expiry_delta;
	for tlvs in intermediate_nodes.iter().rev().map(|n| &n.tlvs) {
		// In the future, we'll want to take the intersection of all supported features for the
		// `BlindedPayInfo`, but there are no features in that context right now.
		if tlvs.features.requires_unknown_bits_from(&BlindedHopFeatures::empty()) { return Err(()) }

		let next_base_fee = tlvs.payment_relay.fee_base_msat as u64;
		let next_prop_mil = tlvs.payment_relay.fee_proportional_millionths as u64;
		// Use integer arithmetic to compute `ceil(a/b)` as `(a+b-1)/b`
		// ((curr_base_fee * (1_000_000 + next_prop_mil)) / 1_000_000) + next_base_fee
		curr_base_fee = curr_base_fee.checked_mul(1_000_000 + next_prop_mil)
			.and_then(|f| f.checked_add(1_000_000 - 1))
			.map(|f| f / 1_000_000)
			.and_then(|f| f.checked_add(next_base_fee))
			.ok_or(())?;
		// ceil(((curr_prop_mil + 1_000_000) * (next_prop_mil + 1_000_000)) / 1_000_000) - 1_000_000
		curr_prop_mil = curr_prop_mil.checked_add(1_000_000)
			.and_then(|f1| next_prop_mil.checked_add(1_000_000).and_then(|f2| f2.checked_mul(f1)))
			.and_then(|f| f.checked_add(1_000_000 - 1))
			.map(|f| f / 1_000_000)
			.and_then(|f| f.checked_sub(1_000_000))
			.ok_or(())?;

		cltv_expiry_delta = cltv_expiry_delta.checked_add(tlvs.payment_relay.cltv_expiry_delta).ok_or(())?;
	}

	let mut htlc_minimum_msat: u64 = 1;
	let mut htlc_maximum_msat: u64 = 21_000_000 * 100_000_000 * 1_000; // Total bitcoin supply
	for node in intermediate_nodes.iter() {
		// The min htlc for an intermediate node is that node's min minus the fees charged by all of the
		// following hops for forwarding that min, since that fee amount will automatically be included
		// in the amount that this node receives and contribute towards reaching its min.
		htlc_minimum_msat = amt_to_forward_msat(
			core::cmp::max(node.tlvs.payment_constraints.htlc_minimum_msat, htlc_minimum_msat),
			&node.tlvs.payment_relay
		).unwrap_or(1); // If underflow occurs, we definitely reached this node's min
		htlc_maximum_msat = amt_to_forward_msat(
			core::cmp::min(node.htlc_maximum_msat, htlc_maximum_msat), &node.tlvs.payment_relay
		).ok_or(())?; // If underflow occurs, we cannot send to this hop without exceeding their max
	}
	htlc_minimum_msat = core::cmp::max(
		payee_tlvs.payment_constraints.htlc_minimum_msat, htlc_minimum_msat
	);
	htlc_maximum_msat = core::cmp::min(payee_htlc_maximum_msat, htlc_maximum_msat);

	if htlc_maximum_msat < htlc_minimum_msat { return Err(()) }
	Ok(BlindedPayInfo {
		fee_base_msat: u32::try_from(curr_base_fee).map_err(|_| ())?,
		fee_proportional_millionths: u32::try_from(curr_prop_mil).map_err(|_| ())?,
		cltv_expiry_delta,
		htlc_minimum_msat,
		htlc_maximum_msat,
		features: BlindedHopFeatures::empty(),
	})
}

impl Writeable for PaymentRelay {
	fn write<W: Writer>(&self, w: &mut W) -> Result<(), io::Error> {
		self.cltv_expiry_delta.write(w)?;
		self.fee_proportional_millionths.write(w)?;
		HighZeroBytesDroppedBigSize(self.fee_base_msat).write(w)
	}
}
impl Readable for PaymentRelay {
	fn read<R: io::Read>(r: &mut R) -> Result<Self, DecodeError> {
		let cltv_expiry_delta: u16 = Readable::read(r)?;
		let fee_proportional_millionths: u32 = Readable::read(r)?;
		let fee_base_msat: HighZeroBytesDroppedBigSize<u32> = Readable::read(r)?;
		Ok(Self { cltv_expiry_delta, fee_proportional_millionths, fee_base_msat: fee_base_msat.0 })
	}
}

impl Writeable for PaymentConstraints {
	fn write<W: Writer>(&self, w: &mut W) -> Result<(), io::Error> {
		self.max_cltv_expiry.write(w)?;
		HighZeroBytesDroppedBigSize(self.htlc_minimum_msat).write(w)
	}
}
impl Readable for PaymentConstraints {
	fn read<R: io::Read>(r: &mut R) -> Result<Self, DecodeError> {
		let max_cltv_expiry: u32 = Readable::read(r)?;
		let htlc_minimum_msat: HighZeroBytesDroppedBigSize<u64> = Readable::read(r)?;
		Ok(Self { max_cltv_expiry, htlc_minimum_msat: htlc_minimum_msat.0 })
	}
}

impl_writeable_tlv_based_enum!(PaymentContext,
	;
	(0, Unknown),
	(1, Bolt12Offer),
	(2, Bolt12Refund),
);

impl<'a> Writeable for PaymentContextRef<'a> {
	fn write<W: Writer>(&self, w: &mut W) -> Result<(), io::Error> {
		match self {
			PaymentContextRef::Bolt12Offer(context) => {
				1u8.write(w)?;
				context.write(w)?;
			},
			PaymentContextRef::Bolt12Refund(context) => {
				2u8.write(w)?;
				context.write(w)?;
			},
		}

		Ok(())
	}
}

impl Writeable for UnknownPaymentContext {
	fn write<W: Writer>(&self, _w: &mut W) -> Result<(), io::Error> {
		Ok(())
	}
}

impl Readable for UnknownPaymentContext {
	fn read<R: io::Read>(_r: &mut R) -> Result<Self, DecodeError> {
		Ok(UnknownPaymentContext(()))
	}
}

impl_writeable_tlv_based!(Bolt12OfferContext, {
	(0, offer_id, required),
	(2, invoice_request, required),
});

impl_writeable_tlv_based!(Bolt12RefundContext, {});

#[cfg(test)]
mod tests {
	use bitcoin::secp256k1::PublicKey;
	use crate::blinded_path::payment::{ForwardNode, ForwardTlvs, ReceiveTlvs, PaymentConstraints, PaymentContext, PaymentRelay};
	use crate::ln::PaymentSecret;
	use crate::ln::features::BlindedHopFeatures;
	use crate::ln::functional_test_utils::TEST_FINAL_CLTV;

	#[test]
	fn compute_payinfo() {
		// Taken from the spec example for aggregating blinded payment info. See
		// https://github.com/lightning/bolts/blob/master/proposals/route-blinding.md#blinded-payments
		let dummy_pk = PublicKey::from_slice(&[2; 33]).unwrap();
		let intermediate_nodes = vec![ForwardNode {
			node_id: dummy_pk,
			tlvs: ForwardTlvs {
				short_channel_id: 0,
				payment_relay: PaymentRelay {
					cltv_expiry_delta: 144,
					fee_proportional_millionths: 500,
					fee_base_msat: 100,
				},
				payment_constraints: PaymentConstraints {
					max_cltv_expiry: 0,
					htlc_minimum_msat: 100,
				},
				features: BlindedHopFeatures::empty(),
			},
			htlc_maximum_msat: u64::max_value(),
		}, ForwardNode {
			node_id: dummy_pk,
			tlvs: ForwardTlvs {
				short_channel_id: 0,
				payment_relay: PaymentRelay {
					cltv_expiry_delta: 144,
					fee_proportional_millionths: 500,
					fee_base_msat: 100,
				},
				payment_constraints: PaymentConstraints {
					max_cltv_expiry: 0,
					htlc_minimum_msat: 1_000,
				},
				features: BlindedHopFeatures::empty(),
			},
			htlc_maximum_msat: u64::max_value(),
		}];
		let recv_tlvs = ReceiveTlvs {
			payment_secret: PaymentSecret([0; 32]),
			payment_constraints: PaymentConstraints {
				max_cltv_expiry: 0,
				htlc_minimum_msat: 1,
			},
			payment_context: PaymentContext::unknown(),
		};
		let htlc_maximum_msat = 100_000;
		let blinded_payinfo = super::compute_payinfo(&intermediate_nodes[..], &recv_tlvs, htlc_maximum_msat, 12).unwrap();
		assert_eq!(blinded_payinfo.fee_base_msat, 201);
		assert_eq!(blinded_payinfo.fee_proportional_millionths, 1001);
		assert_eq!(blinded_payinfo.cltv_expiry_delta, 300);
		assert_eq!(blinded_payinfo.htlc_minimum_msat, 900);
		assert_eq!(blinded_payinfo.htlc_maximum_msat, htlc_maximum_msat);
	}

	#[test]
	fn compute_payinfo_1_hop() {
		let recv_tlvs = ReceiveTlvs {
			payment_secret: PaymentSecret([0; 32]),
			payment_constraints: PaymentConstraints {
				max_cltv_expiry: 0,
				htlc_minimum_msat: 1,
			},
			payment_context: PaymentContext::unknown(),
		};
		let blinded_payinfo = super::compute_payinfo(&[], &recv_tlvs, 4242, TEST_FINAL_CLTV as u16).unwrap();
		assert_eq!(blinded_payinfo.fee_base_msat, 0);
		assert_eq!(blinded_payinfo.fee_proportional_millionths, 0);
		assert_eq!(blinded_payinfo.cltv_expiry_delta, TEST_FINAL_CLTV as u16);
		assert_eq!(blinded_payinfo.htlc_minimum_msat, 1);
		assert_eq!(blinded_payinfo.htlc_maximum_msat, 4242);
	}

	#[test]
	fn simple_aggregated_htlc_min() {
		// If no hops charge fees, the htlc_minimum_msat should just be the maximum htlc_minimum_msat
		// along the path.
		let dummy_pk = PublicKey::from_slice(&[2; 33]).unwrap();
		let intermediate_nodes = vec![ForwardNode {
			node_id: dummy_pk,
			tlvs: ForwardTlvs {
				short_channel_id: 0,
				payment_relay: PaymentRelay {
					cltv_expiry_delta: 0,
					fee_proportional_millionths: 0,
					fee_base_msat: 0,
				},
				payment_constraints: PaymentConstraints {
					max_cltv_expiry: 0,
					htlc_minimum_msat: 1,
				},
				features: BlindedHopFeatures::empty(),
			},
			htlc_maximum_msat: u64::max_value()
		}, ForwardNode {
			node_id: dummy_pk,
			tlvs: ForwardTlvs {
				short_channel_id: 0,
				payment_relay: PaymentRelay {
					cltv_expiry_delta: 0,
					fee_proportional_millionths: 0,
					fee_base_msat: 0,
				},
				payment_constraints: PaymentConstraints {
					max_cltv_expiry: 0,
					htlc_minimum_msat: 2_000,
				},
				features: BlindedHopFeatures::empty(),
			},
			htlc_maximum_msat: u64::max_value()
		}];
		let recv_tlvs = ReceiveTlvs {
			payment_secret: PaymentSecret([0; 32]),
			payment_constraints: PaymentConstraints {
				max_cltv_expiry: 0,
				htlc_minimum_msat: 3,
			},
			payment_context: PaymentContext::unknown(),
		};
		let htlc_maximum_msat = 100_000;
		let blinded_payinfo = super::compute_payinfo(&intermediate_nodes[..], &recv_tlvs, htlc_maximum_msat, TEST_FINAL_CLTV as u16).unwrap();
		assert_eq!(blinded_payinfo.htlc_minimum_msat, 2_000);
	}

	#[test]
	fn aggregated_htlc_min() {
		// Create a path with varying fees and htlc_mins, and make sure htlc_minimum_msat ends up as the
		// max (htlc_min - following_fees) along the path.
		let dummy_pk = PublicKey::from_slice(&[2; 33]).unwrap();
		let intermediate_nodes = vec![ForwardNode {
			node_id: dummy_pk,
			tlvs: ForwardTlvs {
				short_channel_id: 0,
				payment_relay: PaymentRelay {
					cltv_expiry_delta: 0,
					fee_proportional_millionths: 500,
					fee_base_msat: 1_000,
				},
				payment_constraints: PaymentConstraints {
					max_cltv_expiry: 0,
					htlc_minimum_msat: 5_000,
				},
				features: BlindedHopFeatures::empty(),
			},
			htlc_maximum_msat: u64::max_value()
		}, ForwardNode {
			node_id: dummy_pk,
			tlvs: ForwardTlvs {
				short_channel_id: 0,
				payment_relay: PaymentRelay {
					cltv_expiry_delta: 0,
					fee_proportional_millionths: 500,
					fee_base_msat: 200,
				},
				payment_constraints: PaymentConstraints {
					max_cltv_expiry: 0,
					htlc_minimum_msat: 2_000,
				},
				features: BlindedHopFeatures::empty(),
			},
			htlc_maximum_msat: u64::max_value()
		}];
		let recv_tlvs = ReceiveTlvs {
			payment_secret: PaymentSecret([0; 32]),
			payment_constraints: PaymentConstraints {
				max_cltv_expiry: 0,
				htlc_minimum_msat: 1,
			},
			payment_context: PaymentContext::unknown(),
		};
		let htlc_minimum_msat = 3798;
		assert!(super::compute_payinfo(&intermediate_nodes[..], &recv_tlvs, htlc_minimum_msat - 1, TEST_FINAL_CLTV as u16).is_err());

		let htlc_maximum_msat = htlc_minimum_msat + 1;
		let blinded_payinfo = super::compute_payinfo(&intermediate_nodes[..], &recv_tlvs, htlc_maximum_msat, TEST_FINAL_CLTV as u16).unwrap();
		assert_eq!(blinded_payinfo.htlc_minimum_msat, htlc_minimum_msat);
		assert_eq!(blinded_payinfo.htlc_maximum_msat, htlc_maximum_msat);
	}

	#[test]
	fn aggregated_htlc_max() {
		// Create a path with varying fees and `htlc_maximum_msat`s, and make sure the aggregated max
		// htlc ends up as the min (htlc_max - following_fees) along the path.
		let dummy_pk = PublicKey::from_slice(&[2; 33]).unwrap();
		let intermediate_nodes = vec![ForwardNode {
			node_id: dummy_pk,
			tlvs: ForwardTlvs {
				short_channel_id: 0,
				payment_relay: PaymentRelay {
					cltv_expiry_delta: 0,
					fee_proportional_millionths: 500,
					fee_base_msat: 1_000,
				},
				payment_constraints: PaymentConstraints {
					max_cltv_expiry: 0,
					htlc_minimum_msat: 1,
				},
				features: BlindedHopFeatures::empty(),
			},
			htlc_maximum_msat: 5_000,
		}, ForwardNode {
			node_id: dummy_pk,
			tlvs: ForwardTlvs {
				short_channel_id: 0,
				payment_relay: PaymentRelay {
					cltv_expiry_delta: 0,
					fee_proportional_millionths: 500,
					fee_base_msat: 1,
				},
				payment_constraints: PaymentConstraints {
					max_cltv_expiry: 0,
					htlc_minimum_msat: 1,
				},
				features: BlindedHopFeatures::empty(),
			},
			htlc_maximum_msat: 10_000
		}];
		let recv_tlvs = ReceiveTlvs {
			payment_secret: PaymentSecret([0; 32]),
			payment_constraints: PaymentConstraints {
				max_cltv_expiry: 0,
				htlc_minimum_msat: 1,
			},
			payment_context: PaymentContext::unknown(),
		};

		let blinded_payinfo = super::compute_payinfo(&intermediate_nodes[..], &recv_tlvs, 10_000, TEST_FINAL_CLTV as u16).unwrap();
		assert_eq!(blinded_payinfo.htlc_maximum_msat, 3997);
	}
}<|MERGE_RESOLUTION|>--- conflicted
+++ resolved
@@ -101,8 +101,6 @@
 	pub htlc_minimum_msat: u64,
 }
 
-<<<<<<< HEAD
-=======
 /// The context of an inbound payment, which is included in a [`BlindedPath`] via [`ReceiveTlvs`]
 /// and surfaced in [`PaymentPurpose`].
 ///
@@ -163,7 +161,6 @@
 	}
 }
 
->>>>>>> 9a438eea
 impl TryFrom<CounterpartyForwardingInfo> for PaymentRelay {
 	type Error = ();
 
