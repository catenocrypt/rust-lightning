--- conflicted
+++ resolved
@@ -438,12 +438,8 @@
 	pub short_channel_id_alias: Option<u64>,
 }
 
-<<<<<<< HEAD
-/// ID for an interactive TX negotiation message
-=======
 /// An ID associated with an input or output during interactive transaction construction.
 /// The ID is even for the initiator of the negotiation and odd for the non-initiator.
->>>>>>> 00f95e43
 pub type SerialId = u64;
 
 /// A tx_add_input message for adding an input during interactive transaction construction
