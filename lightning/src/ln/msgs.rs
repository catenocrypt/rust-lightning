// This file is Copyright its original authors, visible in version control
// history.
//
// This file is licensed under the Apache License, Version 2.0 <LICENSE-APACHE
// or http://www.apache.org/licenses/LICENSE-2.0> or the MIT license
// <LICENSE-MIT or http://opensource.org/licenses/MIT>, at your option.
// You may not use this file except in accordance with one or both of these
// licenses.

//! Wire messages, traits representing wire message handlers, and a few error types live here.
//!
//! For a normal node you probably don't need to use anything here, however, if you wish to split a
//! node into an internet-facing route/message socket handling daemon and a separate daemon (or
//! server entirely) which handles only channel-related messages you may wish to implement
//! [`ChannelMessageHandler`] yourself and use it to re-serialize messages and pass them across
//! daemons/servers.
//!
//! Note that if you go with such an architecture (instead of passing raw socket events to a
//! non-internet-facing system) you trust the frontend internet-facing system to not lie about the
//! source `node_id` of the message, however this does allow you to significantly reduce bandwidth
//! between the systems as routing messages can represent a significant chunk of bandwidth usage
//! (especially for non-channel-publicly-announcing nodes). As an alternate design which avoids
//! this issue, if you have sufficient bidirectional bandwidth between your systems, you may send
//! raw socket events into your non-internet-facing system and then send routing events back to
//! track the network on the less-secure system.

use bitcoin::blockdata::constants::ChainHash;
use bitcoin::secp256k1::PublicKey;
use bitcoin::secp256k1::ecdsa::Signature;
use bitcoin::{secp256k1, Witness};
use bitcoin::blockdata::script::ScriptBuf;
<<<<<<< HEAD
use bitcoin::blockdata::transaction::Transaction;
=======
>>>>>>> 146a291f
use bitcoin::hash_types::Txid;

use crate::blinded_path::payment::ReceiveTlvs;
use crate::ln::{ChannelId, PaymentPreimage, PaymentHash, PaymentSecret};
use crate::ln::features::{ChannelFeatures, ChannelTypeFeatures, InitFeatures, NodeFeatures};
use crate::ln::onion_utils;
use crate::onion_message;
use crate::sign::{NodeSigner, Recipient};

use crate::prelude::*;
#[cfg(feature = "std")]
use core::convert::TryFrom;
use core::fmt;
use core::fmt::Debug;
use core::ops::Deref;
#[cfg(feature = "std")]
use core::str::FromStr;
#[cfg(feature = "std")]
use std::net::SocketAddr;
use core::fmt::Display;
use crate::io::{self, Cursor, Read};
use crate::io_extras::read_to_end;

use crate::events::MessageSendEventsProvider;
use crate::util::chacha20poly1305rfc::ChaChaPolyReadAdapter;
use crate::util::logger;
use crate::util::ser::{LengthReadable, LengthReadableArgs, Readable, ReadableArgs, Writeable, Writer, WithoutLength, FixedLengthReader, HighZeroBytesDroppedBigSize, Hostname, TransactionU16LenLimited, BigSize};
use crate::util::base32;

use crate::routing::gossip::{NodeAlias, NodeId};

/// 21 million * 10^8 * 1000
pub(crate) const MAX_VALUE_MSAT: u64 = 21_000_000_0000_0000_000;

#[cfg(taproot)]
/// A partial signature that also contains the Musig2 nonce its signer used
#[derive(Clone, Debug, Hash, PartialEq, Eq)]
pub struct PartialSignatureWithNonce(pub musig2::types::PartialSignature, pub musig2::types::PublicNonce);

/// An error in decoding a message or struct.
#[derive(Clone, Debug, Hash, PartialEq, Eq)]
pub enum DecodeError {
	/// A version byte specified something we don't know how to handle.
	///
	/// Includes unknown realm byte in an onion hop data packet.
	UnknownVersion,
	/// Unknown feature mandating we fail to parse message (e.g., TLV with an even, unknown type)
	UnknownRequiredFeature,
	/// Value was invalid.
	///
	/// For example, a byte which was supposed to be a bool was something other than a 0
	/// or 1, a public key/private key/signature was invalid, text wasn't UTF-8, TLV was
	/// syntactically incorrect, etc.
	InvalidValue,
	/// The buffer to be read was too short.
	ShortRead,
	/// A length descriptor in the packet didn't describe the later data correctly.
	BadLengthDescriptor,
	/// Error from [`std::io`].
	Io(io::ErrorKind),
	/// The message included zlib-compressed values, which we don't support.
	UnsupportedCompression,
}

/// An [`init`] message to be sent to or received from a peer.
///
/// [`init`]: https://github.com/lightning/bolts/blob/master/01-messaging.md#the-init-message
#[derive(Clone, Debug, Hash, PartialEq, Eq)]
pub struct Init {
	/// The relevant features which the sender supports.
	pub features: InitFeatures,
	/// Indicates chains the sender is interested in.
	///
	/// If there are no common chains, the connection will be closed.
	pub networks: Option<Vec<ChainHash>>,
	/// The receipient's network address.
	///
	/// This adds the option to report a remote IP address back to a connecting peer using the init
	/// message. A node can decide to use that information to discover a potential update to its
	/// public IPv4 address (NAT) and use that for a [`NodeAnnouncement`] update message containing
	/// the new address.
	pub remote_network_address: Option<SocketAddress>,
}

/// An [`error`] message to be sent to or received from a peer.
///
/// [`error`]: https://github.com/lightning/bolts/blob/master/01-messaging.md#the-error-and-warning-messages
#[derive(Clone, Debug, Hash, PartialEq, Eq)]
pub struct ErrorMessage {
	/// The channel ID involved in the error.
	///
	/// All-0s indicates a general error unrelated to a specific channel, after which all channels
	/// with the sending peer should be closed.
	pub channel_id: ChannelId,
	/// A possibly human-readable error description.
	///
	/// The string should be sanitized before it is used (e.g., emitted to logs or printed to
	/// `stdout`). Otherwise, a well crafted error message may trigger a security vulnerability in
	/// the terminal emulator or the logging subsystem.
	pub data: String,
}

/// A [`warning`] message to be sent to or received from a peer.
///
/// [`warning`]: https://github.com/lightning/bolts/blob/master/01-messaging.md#the-error-and-warning-messages
#[derive(Clone, Debug, Hash, PartialEq, Eq)]
pub struct WarningMessage {
	/// The channel ID involved in the warning.
	///
	/// All-0s indicates a warning unrelated to a specific channel.
	pub channel_id: ChannelId,
	/// A possibly human-readable warning description.
	///
	/// The string should be sanitized before it is used (e.g. emitted to logs or printed to
	/// stdout). Otherwise, a well crafted error message may trigger a security vulnerability in
	/// the terminal emulator or the logging subsystem.
	pub data: String,
}

/// A [`ping`] message to be sent to or received from a peer.
///
/// [`ping`]: https://github.com/lightning/bolts/blob/master/01-messaging.md#the-ping-and-pong-messages
#[derive(Clone, Debug, Hash, PartialEq, Eq)]
pub struct Ping {
	/// The desired response length.
	pub ponglen: u16,
	/// The ping packet size.
	///
	/// This field is not sent on the wire. byteslen zeros are sent.
	pub byteslen: u16,
}

/// A [`pong`] message to be sent to or received from a peer.
///
/// [`pong`]: https://github.com/lightning/bolts/blob/master/01-messaging.md#the-ping-and-pong-messages
#[derive(Clone, Debug, Hash, PartialEq, Eq)]
pub struct Pong {
	/// The pong packet size.
	///
	/// This field is not sent on the wire. byteslen zeros are sent.
	pub byteslen: u16,
}

/// An [`open_channel`] message to be sent to or received from a peer.
///
/// Used in V1 channel establishment
///
/// [`open_channel`]: https://github.com/lightning/bolts/blob/master/02-peer-protocol.md#the-open_channel-message
#[derive(Clone, Debug, Hash, PartialEq, Eq)]
pub struct OpenChannel {
	/// The genesis hash of the blockchain where the channel is to be opened
	pub chain_hash: ChainHash,
	/// A temporary channel ID, until the funding outpoint is announced
	pub temporary_channel_id: ChannelId,
	/// The channel value
	pub funding_satoshis: u64,
	/// The amount to push to the counterparty as part of the open, in milli-satoshi
	pub push_msat: u64,
	/// The threshold below which outputs on transactions broadcast by sender will be omitted
	pub dust_limit_satoshis: u64,
	/// The maximum inbound HTLC value in flight towards sender, in milli-satoshi
	pub max_htlc_value_in_flight_msat: u64,
	/// The minimum value unencumbered by HTLCs for the counterparty to keep in the channel
	pub channel_reserve_satoshis: u64,
	/// The minimum HTLC size incoming to sender, in milli-satoshi
	pub htlc_minimum_msat: u64,
	/// The feerate per 1000-weight of sender generated transactions, until updated by
	/// [`UpdateFee`]
	pub feerate_per_kw: u32,
	/// The number of blocks which the counterparty will have to wait to claim on-chain funds if
	/// they broadcast a commitment transaction
	pub to_self_delay: u16,
	/// The maximum number of inbound HTLCs towards sender
	pub max_accepted_htlcs: u16,
	/// The sender's key controlling the funding transaction
	pub funding_pubkey: PublicKey,
	/// Used to derive a revocation key for transactions broadcast by counterparty
	pub revocation_basepoint: PublicKey,
	/// A payment key to sender for transactions broadcast by counterparty
	pub payment_point: PublicKey,
	/// Used to derive a payment key to sender for transactions broadcast by sender
	pub delayed_payment_basepoint: PublicKey,
	/// Used to derive an HTLC payment key to sender
	pub htlc_basepoint: PublicKey,
	/// The first to-be-broadcast-by-sender transaction's per commitment point
	pub first_per_commitment_point: PublicKey,
	/// The channel flags to be used
	pub channel_flags: u8,
	/// A request to pre-set the to-sender output's `scriptPubkey` for when we collaboratively close
	pub shutdown_scriptpubkey: Option<ScriptBuf>,
	/// The channel type that this channel will represent
	///
	/// If this is `None`, we derive the channel type from the intersection of our
	/// feature bits with our counterparty's feature bits from the [`Init`] message.
	pub channel_type: Option<ChannelTypeFeatures>,
}

/// An open_channel2 message to be sent by or received from the channel initiator.
///
/// Used in V2 channel establishment
///
// TODO(dual_funding): Add spec link for `open_channel2`.
#[derive(Clone, Debug, Hash, PartialEq, Eq)]
pub struct OpenChannelV2 {
	/// The genesis hash of the blockchain where the channel is to be opened
	pub chain_hash: ChainHash,
	/// A temporary channel ID derived using a zeroed out value for the channel acceptor's revocation basepoint
	pub temporary_channel_id: ChannelId,
	/// The feerate for the funding transaction set by the channel initiator
	pub funding_feerate_sat_per_1000_weight: u32,
	/// The feerate for the commitment transaction set by the channel initiator
	pub commitment_feerate_sat_per_1000_weight: u32,
	/// Part of the channel value contributed by the channel initiator
	pub funding_satoshis: u64,
	/// The threshold below which outputs on transactions broadcast by the channel initiator will be
	/// omitted
	pub dust_limit_satoshis: u64,
	/// The maximum inbound HTLC value in flight towards channel initiator, in milli-satoshi
	pub max_htlc_value_in_flight_msat: u64,
	/// The minimum HTLC size incoming to channel initiator, in milli-satoshi
	pub htlc_minimum_msat: u64,
	/// The number of blocks which the counterparty will have to wait to claim on-chain funds if they
	/// broadcast a commitment transaction
	pub to_self_delay: u16,
	/// The maximum number of inbound HTLCs towards channel initiator
	pub max_accepted_htlcs: u16,
	/// The locktime for the funding transaction
	pub locktime: u32,
	/// The channel initiator's key controlling the funding transaction
	pub funding_pubkey: PublicKey,
	/// Used to derive a revocation key for transactions broadcast by counterparty
	pub revocation_basepoint: PublicKey,
	/// A payment key to channel initiator for transactions broadcast by counterparty
	pub payment_basepoint: PublicKey,
	/// Used to derive a payment key to channel initiator for transactions broadcast by channel
	/// initiator
	pub delayed_payment_basepoint: PublicKey,
	/// Used to derive an HTLC payment key to channel initiator
	pub htlc_basepoint: PublicKey,
	/// The first to-be-broadcast-by-channel-initiator transaction's per commitment point
	pub first_per_commitment_point: PublicKey,
	/// The second to-be-broadcast-by-channel-initiator transaction's per commitment point
	pub second_per_commitment_point: PublicKey,
	/// Channel flags
	pub channel_flags: u8,
	/// Optionally, a request to pre-set the to-channel-initiator output's scriptPubkey for when we
	/// collaboratively close
	pub shutdown_scriptpubkey: Option<ScriptBuf>,
	/// The channel type that this channel will represent. If none is set, we derive the channel
	/// type from the intersection of our feature bits with our counterparty's feature bits from
	/// the Init message.
	pub channel_type: Option<ChannelTypeFeatures>,
	/// Optionally, a requirement that only confirmed inputs can be added
	pub require_confirmed_inputs: Option<()>,
}

/// An [`accept_channel`] message to be sent to or received from a peer.
///
/// Used in V1 channel establishment
///
/// [`accept_channel`]: https://github.com/lightning/bolts/blob/master/02-peer-protocol.md#the-accept_channel-message
#[derive(Clone, Debug, Hash, PartialEq, Eq)]
pub struct AcceptChannel {
	/// A temporary channel ID, until the funding outpoint is announced
	pub temporary_channel_id: ChannelId,
	/// The threshold below which outputs on transactions broadcast by sender will be omitted
	pub dust_limit_satoshis: u64,
	/// The maximum inbound HTLC value in flight towards sender, in milli-satoshi
	pub max_htlc_value_in_flight_msat: u64,
	/// The minimum value unencumbered by HTLCs for the counterparty to keep in the channel
	pub channel_reserve_satoshis: u64,
	/// The minimum HTLC size incoming to sender, in milli-satoshi
	pub htlc_minimum_msat: u64,
	/// Minimum depth of the funding transaction before the channel is considered open
	pub minimum_depth: u32,
	/// The number of blocks which the counterparty will have to wait to claim on-chain funds if they broadcast a commitment transaction
	pub to_self_delay: u16,
	/// The maximum number of inbound HTLCs towards sender
	pub max_accepted_htlcs: u16,
	/// The sender's key controlling the funding transaction
	pub funding_pubkey: PublicKey,
	/// Used to derive a revocation key for transactions broadcast by counterparty
	pub revocation_basepoint: PublicKey,
	/// A payment key to sender for transactions broadcast by counterparty
	pub payment_point: PublicKey,
	/// Used to derive a payment key to sender for transactions broadcast by sender
	pub delayed_payment_basepoint: PublicKey,
	/// Used to derive an HTLC payment key to sender for transactions broadcast by counterparty
	pub htlc_basepoint: PublicKey,
	/// The first to-be-broadcast-by-sender transaction's per commitment point
	pub first_per_commitment_point: PublicKey,
	/// A request to pre-set the to-sender output's scriptPubkey for when we collaboratively close
	pub shutdown_scriptpubkey: Option<ScriptBuf>,
	/// The channel type that this channel will represent.
	///
	/// If this is `None`, we derive the channel type from the intersection of
	/// our feature bits with our counterparty's feature bits from the [`Init`] message.
	/// This is required to match the equivalent field in [`OpenChannel::channel_type`].
	pub channel_type: Option<ChannelTypeFeatures>,
	#[cfg(taproot)]
	/// Next nonce the channel initiator should use to create a funding output signature against
	pub next_local_nonce: Option<musig2::types::PublicNonce>,
}

/// An accept_channel2 message to be sent by or received from the channel accepter.
///
/// Used in V2 channel establishment
///
// TODO(dual_funding): Add spec link for `accept_channel2`.
#[derive(Clone, Debug, Hash, PartialEq, Eq)]
pub struct AcceptChannelV2 {
	/// The same `temporary_channel_id` received from the initiator's `open_channel2` message.
	pub temporary_channel_id: ChannelId,
	/// Part of the channel value contributed by the channel acceptor
	pub funding_satoshis: u64,
	/// The threshold below which outputs on transactions broadcast by the channel acceptor will be
	/// omitted
	pub dust_limit_satoshis: u64,
	/// The maximum inbound HTLC value in flight towards channel acceptor, in milli-satoshi
	pub max_htlc_value_in_flight_msat: u64,
	/// The minimum HTLC size incoming to channel acceptor, in milli-satoshi
	pub htlc_minimum_msat: u64,
	/// Minimum depth of the funding transaction before the channel is considered open
	pub minimum_depth: u32,
	/// The number of blocks which the counterparty will have to wait to claim on-chain funds if they
	/// broadcast a commitment transaction
	pub to_self_delay: u16,
	/// The maximum number of inbound HTLCs towards channel acceptor
	pub max_accepted_htlcs: u16,
	/// The channel acceptor's key controlling the funding transaction
	pub funding_pubkey: PublicKey,
	/// Used to derive a revocation key for transactions broadcast by counterparty
	pub revocation_basepoint: PublicKey,
	/// A payment key to channel acceptor for transactions broadcast by counterparty
	pub payment_basepoint: PublicKey,
	/// Used to derive a payment key to channel acceptor for transactions broadcast by channel
	/// acceptor
	pub delayed_payment_basepoint: PublicKey,
	/// Used to derive an HTLC payment key to channel acceptor for transactions broadcast by counterparty
	pub htlc_basepoint: PublicKey,
	/// The first to-be-broadcast-by-channel-acceptor transaction's per commitment point
	pub first_per_commitment_point: PublicKey,
	/// The second to-be-broadcast-by-channel-acceptor transaction's per commitment point
	pub second_per_commitment_point: PublicKey,
	/// Optionally, a request to pre-set the to-channel-acceptor output's scriptPubkey for when we
	/// collaboratively close
	pub shutdown_scriptpubkey: Option<ScriptBuf>,
	/// The channel type that this channel will represent. If none is set, we derive the channel
	/// type from the intersection of our feature bits with our counterparty's feature bits from
	/// the Init message.
	///
	/// This is required to match the equivalent field in [`OpenChannelV2::channel_type`].
	pub channel_type: Option<ChannelTypeFeatures>,
	/// Optionally, a requirement that only confirmed inputs can be added
	pub require_confirmed_inputs: Option<()>,
}

/// A [`funding_created`] message to be sent to or received from a peer.
///
/// Used in V1 channel establishment
///
/// [`funding_created`]: https://github.com/lightning/bolts/blob/master/02-peer-protocol.md#the-funding_created-message
#[derive(Clone, Debug, Hash, PartialEq, Eq)]
pub struct FundingCreated {
	/// A temporary channel ID, until the funding is established
	pub temporary_channel_id: ChannelId,
	/// The funding transaction ID
	pub funding_txid: Txid,
	/// The specific output index funding this channel
	pub funding_output_index: u16,
	/// The signature of the channel initiator (funder) on the initial commitment transaction
	pub signature: Signature,
	#[cfg(taproot)]
	/// The partial signature of the channel initiator (funder)
	pub partial_signature_with_nonce: Option<PartialSignatureWithNonce>,
	#[cfg(taproot)]
	/// Next nonce the channel acceptor should use to finalize the funding output signature
	pub next_local_nonce: Option<musig2::types::PublicNonce>
}

/// A [`funding_signed`] message to be sent to or received from a peer.
///
/// Used in V1 channel establishment
///
/// [`funding_signed`]: https://github.com/lightning/bolts/blob/master/02-peer-protocol.md#the-funding_signed-message
#[derive(Clone, Debug, Hash, PartialEq, Eq)]
pub struct FundingSigned {
	/// The channel ID
	pub channel_id: ChannelId,
	/// The signature of the channel acceptor (fundee) on the initial commitment transaction
	pub signature: Signature,
	#[cfg(taproot)]
	/// The partial signature of the channel acceptor (fundee)
	pub partial_signature_with_nonce: Option<PartialSignatureWithNonce>,
}

/// A [`channel_ready`] message to be sent to or received from a peer.
///
/// [`channel_ready`]: https://github.com/lightning/bolts/blob/master/02-peer-protocol.md#the-channel_ready-message
#[derive(Clone, Debug, Hash, PartialEq, Eq)]
pub struct ChannelReady {
	/// The channel ID
	pub channel_id: ChannelId,
	/// The per-commitment point of the second commitment transaction
	pub next_per_commitment_point: PublicKey,
	/// If set, provides a `short_channel_id` alias for this channel.
	///
	/// The sender will accept payments to be forwarded over this SCID and forward them to this
	/// messages' recipient.
	pub short_channel_id_alias: Option<u64>,
}

/// An stfu (quiescence) message to be sent by or received from the stfu initiator.
// TODO(splicing): Add spec link for `stfu`; still in draft, using from https://github.com/lightning/bolts/pull/863
#[derive(Clone, Debug, PartialEq, Eq)]
pub struct Stfu {
	/// The channel ID where quiescence is intended
	pub channel_id: ChannelId,
	/// Initiator flag, 1 if initiating, 0 if replying to an stfu.
	pub initiator: u8,
}

/// A splice message to be sent by or received from the stfu initiator (splice initiator).
// TODO(splicing): Add spec link for `splice`; still in draft, using from https://github.com/lightning/bolts/pull/863
#[derive(Clone, Debug, PartialEq, Eq)]
pub struct Splice {
	/// The channel ID where splicing is intended
	pub channel_id: ChannelId,
	/// The genesis hash of the blockchain where the channel is intended to be spliced
	pub chain_hash: ChainHash,
	/// The intended change in channel capacity: the amount to be added (positive value)
	/// or removed (negative value) by the sender (splice initiator) by splicing into/from the channel.
	pub relative_satoshis: i64,
	/// The feerate for the new funding transaction, set by the splice initiator
	pub funding_feerate_perkw: u32,
	/// The locktime for the new funding transaction
	pub locktime: u32,
	/// The key of the sender (splice initiator) controlling the new funding transaction
	pub funding_pubkey: PublicKey,
}

/// A splice_ack message to be received by or sent to the splice initiator.
///
// TODO(splicing): Add spec link for `splice_ack`; still in draft, using from https://github.com/lightning/bolts/pull/863
#[derive(Clone, Debug, PartialEq, Eq)]
pub struct SpliceAck {
	/// The channel ID where splicing is intended
	pub channel_id: ChannelId,
	/// The genesis hash of the blockchain where the channel is intended to be spliced
	pub chain_hash: ChainHash,
	/// The intended change in channel capacity: the amount to be added (positive value)
	/// or removed (negative value) by the sender (splice acceptor) by splicing into/from the channel.
	pub relative_satoshis: i64,
	/// The key of the sender (splice acceptor) controlling the new funding transaction
	pub funding_pubkey: PublicKey,
}

/// A splice_locked message to be sent to or received from a peer.
///
// TODO(splicing): Add spec link for `splice_locked`; still in draft, using from https://github.com/lightning/bolts/pull/863
#[derive(Clone, Debug, PartialEq, Eq)]
pub struct SpliceLocked {
	/// The channel ID
	pub channel_id: ChannelId,
}

<<<<<<< HEAD
/// #SPLICING
/// A [`splice_created`] message to be sent to or received from a peer.
/// Contains details of the splicing transaction
#[derive(Clone, Debug, PartialEq, Eq)]
pub struct SpliceCreated {
	/// The channel ID
	pub channel_id: ChannelId,
	/// The splicing transaction ID (not yet signed nor broadcast)
	pub splice_txid: Txid,
	/// The specific output index funding this channel
	pub funding_output_index: u16,
	/// The complete splice funding transaction, used for signing by the other party. Not needed in final version with tx negotiation, TODO remove
	pub splice_transaction: Transaction,
	/// The input index in the splice transaction that is the previous funding transaction, used by the other party for signing.
	/// It could be also omitted and found by looking for the previous funding tx among the inputs.
	/// Not needed in final version with tx negotiation, TODO remove
	pub splice_prev_funding_input_index: u16,
	/// The value of the previous funding transaction, the previous channel capacity
	pub splice_prev_funding_input_value: u64,
	/*
	#[cfg(taproot)]
	/// The partial signature of the channel initiator (funder)
	pub partial_signature_with_nonce: Option<PartialSignatureWithNonce>,
	#[cfg(taproot)]
	/// Next nonce the channel acceptor should use to finalize the funding output signature
	pub next_local_nonce: Option<musig2::types::PublicNonce>
	*/
}

/// #SPLICING
/// A [`splice_comm_signed`] message to be sent to or received from a peer.
#[derive(Clone, Debug, PartialEq, Eq)]
pub struct SpliceCommSigned {
	/// The channel ID
	pub channel_id: ChannelId,
	/// A signature on the commitment transaction
	pub signature: Signature,
	// pub htlc_signatures: Vec<Signature>,
	// pub partial_signature_with_nonce: Option<PartialSignatureWithNonce>,
}

/// #SPLICING
/// A [`splice_comm_ack`] message to be sent to or received from a peer.
#[derive(Clone, Debug, PartialEq, Eq)]
pub struct SpliceCommAck {
	/// The channel ID
	pub channel_id: ChannelId,
	/// A signature on the commitment transaction
	pub signature: Signature,
	// pub htlc_signatures: Vec<Signature>,
	// pub partial_signature_with_nonce: Option<PartialSignatureWithNonce>,
}

/// #SPLICING
/// A [`splice_signed`] message to be sent to or received from a peer. There are two things signed here: the previous funding tx input and the the commitment transaction.
#[derive(Clone, Debug, PartialEq, Eq)]
pub struct SpliceSigned {
	/// The channel ID
	pub channel_id: ChannelId,
	/// The signature of the splice acceptor (fundee) on the splicing transaction.
	/// This should be the result of transaction negotiation, and not needed here, it is needed only in the prototype, TODO remove it later.
	/// Not to be confused with the `signature` field.
	pub funding_signature: Signature,
	/*
	#[cfg(taproot)]
	/// The partial signature of the channel acceptor (fundee)
	pub partial_signature_with_nonce: Option<PartialSignatureWithNonce>,
	*/
}

/// #SPLICING
/// A [`splice_signed_ack`] message to be sent to or received from a peer. There are two things signed here: the previous funding tx input and the the commitment transaction.
#[derive(Clone, Debug, PartialEq, Eq)]
pub struct SpliceSignedAck {
	/// The channel ID
	pub channel_id: ChannelId,
	/// The signature of the splice acceptor (fundee) on the splicing transaction.
	/// This should be the result of transaction negotiation, and not needed here, it is needed only in the prototype, TODO remove it later.
	/// Not to be confused with the `signature` field.
	pub funding_signature: Signature,
	/*
	#[cfg(taproot)]
	/// The partial signature of the channel acceptor (fundee)
	pub partial_signature_with_nonce: Option<PartialSignatureWithNonce>,
	*/
}

=======
>>>>>>> 146a291f
/// A tx_add_input message for adding an input during interactive transaction construction
///
// TODO(dual_funding): Add spec link for `tx_add_input`.
#[derive(Clone, Debug, Hash, PartialEq, Eq)]
pub struct TxAddInput {
	/// The channel ID
	pub channel_id: ChannelId,
	/// A randomly chosen unique identifier for this input, which is even for initiators and odd for
	/// non-initiators.
	pub serial_id: u64,
	/// Serialized transaction that contains the output this input spends to verify that it is non
	/// malleable.
	pub prevtx: TransactionU16LenLimited,
	/// The index of the output being spent
	pub prevtx_out: u32,
	/// The sequence number of this input
	pub sequence: u32,
}

/// A tx_add_output message for adding an output during interactive transaction construction.
///
// TODO(dual_funding): Add spec link for `tx_add_output`.
#[derive(Clone, Debug, Hash, PartialEq, Eq)]
pub struct TxAddOutput {
	/// The channel ID
	pub channel_id: ChannelId,
	/// A randomly chosen unique identifier for this output, which is even for initiators and odd for
	/// non-initiators.
	pub serial_id: u64,
	/// The satoshi value of the output
	pub sats: u64,
	/// The scriptPubKey for the output
	pub script: ScriptBuf,
}

/// A tx_remove_input message for removing an input during interactive transaction construction.
///
// TODO(dual_funding): Add spec link for `tx_remove_input`.
#[derive(Clone, Debug, Hash, PartialEq, Eq)]
pub struct TxRemoveInput {
	/// The channel ID
	pub channel_id: ChannelId,
	/// The serial ID of the input to be removed
	pub serial_id: u64,
}

/// A tx_remove_output message for removing an output during interactive transaction construction.
///
// TODO(dual_funding): Add spec link for `tx_remove_output`.
#[derive(Clone, Debug, Hash, PartialEq, Eq)]
pub struct TxRemoveOutput {
	/// The channel ID
	pub channel_id: ChannelId,
	/// The serial ID of the output to be removed
	pub serial_id: u64,
}

/// A tx_complete message signalling the conclusion of a peer's transaction contributions during
/// interactive transaction construction.
///
// TODO(dual_funding): Add spec link for `tx_complete`.
#[derive(Clone, Debug, Hash, PartialEq, Eq)]
pub struct TxComplete {
	/// The channel ID
	pub channel_id: ChannelId,
}

/// A tx_signatures message containing the sender's signatures for a transaction constructed with
/// interactive transaction construction.
///
// TODO(dual_funding): Add spec link for `tx_signatures`.
#[derive(Clone, Debug, Hash, PartialEq, Eq)]
pub struct TxSignatures {
	/// The channel ID
	pub channel_id: ChannelId,
	/// The TXID
	pub tx_hash: Txid,
	/// The list of witnesses
	pub witnesses: Vec<Witness>,
	/// Optional signature for shared funding outpoint input (signed by both parties)
	pub tlvs: Option<Signature>,
}

/// A tx_init_rbf message which initiates a replacement of the transaction after it's been
/// completed.
///
// TODO(dual_funding): Add spec link for `tx_init_rbf`.
#[derive(Clone, Debug, Hash, PartialEq, Eq)]
pub struct TxInitRbf {
	/// The channel ID
	pub channel_id: ChannelId,
	/// The locktime of the transaction
	pub locktime: u32,
	/// The feerate of the transaction
	pub feerate_sat_per_1000_weight: u32,
	/// The number of satoshis the sender will contribute to or, if negative, remove from
	/// (e.g. splice-out) the funding output of the transaction
	pub funding_output_contribution: Option<i64>,
}

/// A tx_ack_rbf message which acknowledges replacement of the transaction after it's been
/// completed.
///
// TODO(dual_funding): Add spec link for `tx_ack_rbf`.
#[derive(Clone, Debug, Hash, PartialEq, Eq)]
pub struct TxAckRbf {
	/// The channel ID
	pub channel_id: ChannelId,
	/// The number of satoshis the sender will contribute to or, if negative, remove from
	/// (e.g. splice-out) the funding output of the transaction
	pub funding_output_contribution: Option<i64>,
}

/// A tx_abort message which signals the cancellation of an in-progress transaction negotiation.
///
// TODO(dual_funding): Add spec link for `tx_abort`.
#[derive(Clone, Debug, Hash, PartialEq, Eq)]
pub struct TxAbort {
	/// The channel ID
	pub channel_id: ChannelId,
	/// Message data
	pub data: Vec<u8>,
}

/// A [`shutdown`] message to be sent to or received from a peer.
///
/// [`shutdown`]: https://github.com/lightning/bolts/blob/master/02-peer-protocol.md#closing-initiation-shutdown
#[derive(Clone, Debug, Hash, PartialEq, Eq)]
pub struct Shutdown {
	/// The channel ID
	pub channel_id: ChannelId,
	/// The destination of this peer's funds on closing.
	///
	/// Must be in one of these forms: P2PKH, P2SH, P2WPKH, P2WSH, P2TR.
	pub scriptpubkey: ScriptBuf,
}

/// The minimum and maximum fees which the sender is willing to place on the closing transaction.
///
/// This is provided in [`ClosingSigned`] by both sides to indicate the fee range they are willing
/// to use.
#[derive(Clone, Debug, Hash, PartialEq, Eq)]
pub struct ClosingSignedFeeRange {
	/// The minimum absolute fee, in satoshis, which the sender is willing to place on the closing
	/// transaction.
	pub min_fee_satoshis: u64,
	/// The maximum absolute fee, in satoshis, which the sender is willing to place on the closing
	/// transaction.
	pub max_fee_satoshis: u64,
}

/// A [`closing_signed`] message to be sent to or received from a peer.
///
/// [`closing_signed`]: https://github.com/lightning/bolts/blob/master/02-peer-protocol.md#closing-negotiation-closing_signed
#[derive(Clone, Debug, Hash, PartialEq, Eq)]
pub struct ClosingSigned {
	/// The channel ID
	pub channel_id: ChannelId,
	/// The proposed total fee for the closing transaction
	pub fee_satoshis: u64,
	/// A signature on the closing transaction
	pub signature: Signature,
	/// The minimum and maximum fees which the sender is willing to accept, provided only by new
	/// nodes.
	pub fee_range: Option<ClosingSignedFeeRange>,
}

/// An [`update_add_htlc`] message to be sent to or received from a peer.
///
/// [`update_add_htlc`]: https://github.com/lightning/bolts/blob/master/02-peer-protocol.md#adding-an-htlc-update_add_htlc
#[derive(Clone, Debug, Hash, PartialEq, Eq)]
pub struct UpdateAddHTLC {
	/// The channel ID
	pub channel_id: ChannelId,
	/// The HTLC ID
	pub htlc_id: u64,
	/// The HTLC value in milli-satoshi
	pub amount_msat: u64,
	/// The payment hash, the pre-image of which controls HTLC redemption
	pub payment_hash: PaymentHash,
	/// The expiry height of the HTLC
	pub cltv_expiry: u32,
	/// The extra fee skimmed by the sender of this message. See
	/// [`ChannelConfig::accept_underpaying_htlcs`].
	///
	/// [`ChannelConfig::accept_underpaying_htlcs`]: crate::util::config::ChannelConfig::accept_underpaying_htlcs
	pub skimmed_fee_msat: Option<u64>,
	pub(crate) onion_routing_packet: OnionPacket,
}

 /// An onion message to be sent to or received from a peer.
 ///
 // TODO: update with link to OM when they are merged into the BOLTs
#[derive(Clone, Debug, Hash, PartialEq, Eq)]
pub struct OnionMessage {
	/// Used in decrypting the onion packet's payload.
	pub blinding_point: PublicKey,
	/// The full onion packet including hop data, pubkey, and hmac
	pub onion_routing_packet: onion_message::Packet,
}

/// An [`update_fulfill_htlc`] message to be sent to or received from a peer.
///
/// [`update_fulfill_htlc`]: https://github.com/lightning/bolts/blob/master/02-peer-protocol.md#removing-an-htlc-update_fulfill_htlc-update_fail_htlc-and-update_fail_malformed_htlc
#[derive(Clone, Debug, Hash, PartialEq, Eq)]
pub struct UpdateFulfillHTLC {
	/// The channel ID
	pub channel_id: ChannelId,
	/// The HTLC ID
	pub htlc_id: u64,
	/// The pre-image of the payment hash, allowing HTLC redemption
	pub payment_preimage: PaymentPreimage,
}

/// An [`update_fail_htlc`] message to be sent to or received from a peer.
///
/// [`update_fail_htlc`]: https://github.com/lightning/bolts/blob/master/02-peer-protocol.md#removing-an-htlc-update_fulfill_htlc-update_fail_htlc-and-update_fail_malformed_htlc
#[derive(Clone, Debug, Hash, PartialEq, Eq)]
pub struct UpdateFailHTLC {
	/// The channel ID
	pub channel_id: ChannelId,
	/// The HTLC ID
	pub htlc_id: u64,
	pub(crate) reason: OnionErrorPacket,
}

/// An [`update_fail_malformed_htlc`] message to be sent to or received from a peer.
///
/// [`update_fail_malformed_htlc`]: https://github.com/lightning/bolts/blob/master/02-peer-protocol.md#removing-an-htlc-update_fulfill_htlc-update_fail_htlc-and-update_fail_malformed_htlc
#[derive(Clone, Debug, Hash, PartialEq, Eq)]
pub struct UpdateFailMalformedHTLC {
	/// The channel ID
	pub channel_id: ChannelId,
	/// The HTLC ID
	pub htlc_id: u64,
	pub(crate) sha256_of_onion: [u8; 32],
	/// The failure code
	pub failure_code: u16,
}

/// A [`commitment_signed`] message to be sent to or received from a peer.
///
/// [`commitment_signed`]: https://github.com/lightning/bolts/blob/master/02-peer-protocol.md#committing-updates-so-far-commitment_signed
#[derive(Clone, Debug, Hash, PartialEq, Eq)]
pub struct CommitmentSigned {
	/// The channel ID
	pub channel_id: ChannelId,
	/// A signature on the commitment transaction
	pub signature: Signature,
	/// Signatures on the HTLC transactions
	pub htlc_signatures: Vec<Signature>,
	#[cfg(taproot)]
	/// The partial Taproot signature on the commitment transaction
	pub partial_signature_with_nonce: Option<PartialSignatureWithNonce>,
}

/// A [`revoke_and_ack`] message to be sent to or received from a peer.
///
/// [`revoke_and_ack`]: https://github.com/lightning/bolts/blob/master/02-peer-protocol.md#completing-the-transition-to-the-updated-state-revoke_and_ack
#[derive(Clone, Debug, Hash, PartialEq, Eq)]
pub struct RevokeAndACK {
	/// The channel ID
	pub channel_id: ChannelId,
	/// The secret corresponding to the per-commitment point
	pub per_commitment_secret: [u8; 32],
	/// The next sender-broadcast commitment transaction's per-commitment point
	pub next_per_commitment_point: PublicKey,
	#[cfg(taproot)]
	/// Musig nonce the recipient should use in their next commitment signature message
	pub next_local_nonce: Option<musig2::types::PublicNonce>
}

/// An [`update_fee`] message to be sent to or received from a peer
///
/// [`update_fee`]: https://github.com/lightning/bolts/blob/master/02-peer-protocol.md#updating-fees-update_fee
#[derive(Clone, Debug, Hash, PartialEq, Eq)]
pub struct UpdateFee {
	/// The channel ID
	pub channel_id: ChannelId,
	/// Fee rate per 1000-weight of the transaction
	pub feerate_per_kw: u32,
}

/// A [`channel_reestablish`] message to be sent to or received from a peer.
///
/// [`channel_reestablish`]: https://github.com/lightning/bolts/blob/master/02-peer-protocol.md#message-retransmission
#[derive(Clone, Debug, Hash, PartialEq, Eq)]
pub struct ChannelReestablish {
	/// The channel ID
	pub channel_id: ChannelId,
	/// The next commitment number for the sender
	pub next_local_commitment_number: u64,
	/// The next commitment number for the recipient
	pub next_remote_commitment_number: u64,
	/// Proof that the sender knows the per-commitment secret of a specific commitment transaction
	/// belonging to the recipient
	pub your_last_per_commitment_secret: [u8; 32],
	/// The sender's per-commitment point for their current commitment transaction
	pub my_current_per_commitment_point: PublicKey,
	/// The next funding transaction ID
	pub next_funding_txid: Option<Txid>,
}

/// An [`announcement_signatures`] message to be sent to or received from a peer.
///
/// [`announcement_signatures`]: https://github.com/lightning/bolts/blob/master/07-routing-gossip.md#the-announcement_signatures-message
#[derive(Clone, Debug, Hash, PartialEq, Eq)]
pub struct AnnouncementSignatures {
	/// The channel ID
	pub channel_id: ChannelId,
	/// The short channel ID
	pub short_channel_id: u64,
	/// A signature by the node key
	pub node_signature: Signature,
	/// A signature by the funding key
	pub bitcoin_signature: Signature,
}

/// An address which can be used to connect to a remote peer.
#[derive(Clone, Debug, Hash, PartialEq, Eq)]
pub enum SocketAddress {
	/// An IPv4 address and port on which the peer is listening.
	TcpIpV4 {
		/// The 4-byte IPv4 address
		addr: [u8; 4],
		/// The port on which the node is listening
		port: u16,
	},
	/// An IPv6 address and port on which the peer is listening.
	TcpIpV6 {
		/// The 16-byte IPv6 address
		addr: [u8; 16],
		/// The port on which the node is listening
		port: u16,
	},
	/// An old-style Tor onion address/port on which the peer is listening.
	///
	/// This field is deprecated and the Tor network generally no longer supports V2 Onion
	/// addresses. Thus, the details are not parsed here.
	OnionV2([u8; 12]),
	/// A new-style Tor onion address/port on which the peer is listening.
	///
	/// To create the human-readable "hostname", concatenate the ED25519 pubkey, checksum, and version,
	/// wrap as base32 and append ".onion".
	OnionV3 {
		/// The ed25519 long-term public key of the peer
		ed25519_pubkey: [u8; 32],
		/// The checksum of the pubkey and version, as included in the onion address
		checksum: u16,
		/// The version byte, as defined by the Tor Onion v3 spec.
		version: u8,
		/// The port on which the node is listening
		port: u16,
	},
	/// A hostname/port on which the peer is listening.
	Hostname {
		/// The hostname on which the node is listening.
		hostname: Hostname,
		/// The port on which the node is listening.
		port: u16,
	},
}
impl SocketAddress {
	/// Gets the ID of this address type. Addresses in [`NodeAnnouncement`] messages should be sorted
	/// by this.
	pub(crate) fn get_id(&self) -> u8 {
		match self {
			&SocketAddress::TcpIpV4 {..} => { 1 },
			&SocketAddress::TcpIpV6 {..} => { 2 },
			&SocketAddress::OnionV2(_) => { 3 },
			&SocketAddress::OnionV3 {..} => { 4 },
			&SocketAddress::Hostname {..} => { 5 },
		}
	}

	/// Strict byte-length of address descriptor, 1-byte type not recorded
	fn len(&self) -> u16 {
		match self {
			&SocketAddress::TcpIpV4 { .. } => { 6 },
			&SocketAddress::TcpIpV6 { .. } => { 18 },
			&SocketAddress::OnionV2(_) => { 12 },
			&SocketAddress::OnionV3 { .. } => { 37 },
			// Consists of 1-byte hostname length, hostname bytes, and 2-byte port.
			&SocketAddress::Hostname { ref hostname, .. } => { u16::from(hostname.len()) + 3 },
		}
	}

	/// The maximum length of any address descriptor, not including the 1-byte type.
	/// This maximum length is reached by a hostname address descriptor:
	/// a hostname with a maximum length of 255, its 1-byte length and a 2-byte port.
	pub(crate) const MAX_LEN: u16 = 258;
}

impl Writeable for SocketAddress {
	fn write<W: Writer>(&self, writer: &mut W) -> Result<(), io::Error> {
		match self {
			&SocketAddress::TcpIpV4 { ref addr, ref port } => {
				1u8.write(writer)?;
				addr.write(writer)?;
				port.write(writer)?;
			},
			&SocketAddress::TcpIpV6 { ref addr, ref port } => {
				2u8.write(writer)?;
				addr.write(writer)?;
				port.write(writer)?;
			},
			&SocketAddress::OnionV2(bytes) => {
				3u8.write(writer)?;
				bytes.write(writer)?;
			},
			&SocketAddress::OnionV3 { ref ed25519_pubkey, ref checksum, ref version, ref port } => {
				4u8.write(writer)?;
				ed25519_pubkey.write(writer)?;
				checksum.write(writer)?;
				version.write(writer)?;
				port.write(writer)?;
			},
			&SocketAddress::Hostname { ref hostname, ref port } => {
				5u8.write(writer)?;
				hostname.write(writer)?;
				port.write(writer)?;
			},
		}
		Ok(())
	}
}

impl Readable for Result<SocketAddress, u8> {
	fn read<R: Read>(reader: &mut R) -> Result<Result<SocketAddress, u8>, DecodeError> {
		let byte = <u8 as Readable>::read(reader)?;
		match byte {
			1 => {
				Ok(Ok(SocketAddress::TcpIpV4 {
					addr: Readable::read(reader)?,
					port: Readable::read(reader)?,
				}))
			},
			2 => {
				Ok(Ok(SocketAddress::TcpIpV6 {
					addr: Readable::read(reader)?,
					port: Readable::read(reader)?,
				}))
			},
			3 => Ok(Ok(SocketAddress::OnionV2(Readable::read(reader)?))),
			4 => {
				Ok(Ok(SocketAddress::OnionV3 {
					ed25519_pubkey: Readable::read(reader)?,
					checksum: Readable::read(reader)?,
					version: Readable::read(reader)?,
					port: Readable::read(reader)?,
				}))
			},
			5 => {
				Ok(Ok(SocketAddress::Hostname {
					hostname: Readable::read(reader)?,
					port: Readable::read(reader)?,
				}))
			},
			_ => return Ok(Err(byte)),
		}
	}
}

impl Readable for SocketAddress {
	fn read<R: Read>(reader: &mut R) -> Result<SocketAddress, DecodeError> {
		match Readable::read(reader) {
			Ok(Ok(res)) => Ok(res),
			Ok(Err(_)) => Err(DecodeError::UnknownVersion),
			Err(e) => Err(e),
		}
	}
}

/// [`SocketAddress`] error variants
#[derive(Clone, Debug, Hash, PartialEq, Eq)]
pub enum SocketAddressParseError {
	/// Socket address (IPv4/IPv6) parsing error
	SocketAddrParse,
	/// Invalid input format
	InvalidInput,
	/// Invalid port
	InvalidPort,
	/// Invalid onion v3 address
	InvalidOnionV3,
}

impl fmt::Display for SocketAddressParseError {
	fn fmt(&self, f: &mut fmt::Formatter) -> fmt::Result {
		match self {
			SocketAddressParseError::SocketAddrParse => write!(f, "Socket address (IPv4/IPv6) parsing error"),
			SocketAddressParseError::InvalidInput => write!(f, "Invalid input format. \
				Expected: \"<ipv4>:<port>\", \"[<ipv6>]:<port>\", \"<onion address>.onion:<port>\" or \"<hostname>:<port>\""),
			SocketAddressParseError::InvalidPort => write!(f, "Invalid port"),
			SocketAddressParseError::InvalidOnionV3 => write!(f, "Invalid onion v3 address"),
		}
	}
}

#[cfg(feature = "std")]
impl From<std::net::SocketAddrV4> for SocketAddress {
		fn from(addr: std::net::SocketAddrV4) -> Self {
			SocketAddress::TcpIpV4 { addr: addr.ip().octets(), port: addr.port() }
		}
}

#[cfg(feature = "std")]
impl From<std::net::SocketAddrV6> for SocketAddress {
		fn from(addr: std::net::SocketAddrV6) -> Self {
			SocketAddress::TcpIpV6 { addr: addr.ip().octets(), port: addr.port() }
		}
}

#[cfg(feature = "std")]
impl From<std::net::SocketAddr> for SocketAddress {
		fn from(addr: std::net::SocketAddr) -> Self {
			match addr {
				std::net::SocketAddr::V4(addr) => addr.into(),
				std::net::SocketAddr::V6(addr) => addr.into(),
			}
		}
}

#[cfg(feature = "std")]
impl std::net::ToSocketAddrs for SocketAddress {
	type Iter = std::vec::IntoIter<std::net::SocketAddr>;

	fn to_socket_addrs(&self) -> std::io::Result<Self::Iter> {
		match self {
			SocketAddress::TcpIpV4 { addr, port } => {
				let ip_addr = std::net::Ipv4Addr::from(*addr);
				let socket_addr = SocketAddr::new(ip_addr.into(), *port);
				Ok(vec![socket_addr].into_iter())
			}
			SocketAddress::TcpIpV6 { addr, port } => {
				let ip_addr = std::net::Ipv6Addr::from(*addr);
				let socket_addr = SocketAddr::new(ip_addr.into(), *port);
				Ok(vec![socket_addr].into_iter())
			}
			SocketAddress::Hostname { ref hostname, port } => {
				(hostname.as_str(), *port).to_socket_addrs()
			}
			SocketAddress::OnionV2(..) => {
				Err(std::io::Error::new(std::io::ErrorKind::Other, "Resolution of OnionV2 \
				addresses is currently unsupported."))
			}
			SocketAddress::OnionV3 { .. } => {
				Err(std::io::Error::new(std::io::ErrorKind::Other, "Resolution of OnionV3 \
				addresses is currently unsupported."))
			}
		}
	}
}

/// Parses an OnionV3 host and port into a [`SocketAddress::OnionV3`].
///
/// The host part must end with ".onion".
pub fn parse_onion_address(host: &str, port: u16) -> Result<SocketAddress, SocketAddressParseError> {
	if host.ends_with(".onion") {
		let domain = &host[..host.len() - ".onion".len()];
		if domain.len() != 56 {
			return Err(SocketAddressParseError::InvalidOnionV3);
		}
		let onion =  base32::Alphabet::RFC4648 { padding: false }.decode(&domain).map_err(|_| SocketAddressParseError::InvalidOnionV3)?;
		if onion.len() != 35 {
			return Err(SocketAddressParseError::InvalidOnionV3);
		}
		let version = onion[0];
		let first_checksum_flag = onion[1];
		let second_checksum_flag = onion[2];
		let mut ed25519_pubkey = [0; 32];
		ed25519_pubkey.copy_from_slice(&onion[3..35]);
		let checksum = u16::from_be_bytes([first_checksum_flag, second_checksum_flag]);
		return Ok(SocketAddress::OnionV3 { ed25519_pubkey, checksum, version, port });

	} else {
		return Err(SocketAddressParseError::InvalidInput);
	}
}

impl Display for SocketAddress {
	fn fmt(&self, f: &mut core::fmt::Formatter<'_>) -> core::fmt::Result {
		match self {
			SocketAddress::TcpIpV4{addr, port} => write!(
				f, "{}.{}.{}.{}:{}", addr[0], addr[1], addr[2], addr[3], port)?,
			SocketAddress::TcpIpV6{addr, port} => write!(
				f,
				"[{:02x}{:02x}:{:02x}{:02x}:{:02x}{:02x}:{:02x}{:02x}:{:02x}{:02x}:{:02x}{:02x}:{:02x}{:02x}:{:02x}{:02x}]:{}",
				addr[0], addr[1], addr[2], addr[3], addr[4], addr[5], addr[6], addr[7], addr[8], addr[9], addr[10], addr[11], addr[12], addr[13], addr[14], addr[15], port
			)?,
			SocketAddress::OnionV2(bytes) => write!(f, "OnionV2({:?})", bytes)?,
			SocketAddress::OnionV3 {
				ed25519_pubkey,
				checksum,
				version,
				port,
			} => {
				let [first_checksum_flag, second_checksum_flag] = checksum.to_be_bytes();
				let mut addr = vec![*version, first_checksum_flag, second_checksum_flag];
				addr.extend_from_slice(ed25519_pubkey);
				let onion = base32::Alphabet::RFC4648 { padding: false }.encode(&addr);
				write!(f, "{}.onion:{}", onion, port)?
			},
			SocketAddress::Hostname { hostname, port } => write!(f, "{}:{}", hostname, port)?,
		}
		Ok(())
	}
}

#[cfg(feature = "std")]
impl FromStr for SocketAddress {
	type Err = SocketAddressParseError;

	fn from_str(s: &str) -> Result<Self, Self::Err> {
		match std::net::SocketAddr::from_str(s) {
			Ok(addr) => Ok(addr.into()),
			Err(_) => {
				let trimmed_input = match s.rfind(":") {
					Some(pos) => pos,
					None => return Err(SocketAddressParseError::InvalidInput),
				};
				let host = &s[..trimmed_input];
				let port: u16 = s[trimmed_input + 1..].parse().map_err(|_| SocketAddressParseError::InvalidPort)?;
				if host.ends_with(".onion") {
					return parse_onion_address(host, port);
				};
				if let Ok(hostname) = Hostname::try_from(s[..trimmed_input].to_string()) {
					return Ok(SocketAddress::Hostname { hostname, port });
				};
				return Err(SocketAddressParseError::SocketAddrParse)
			},
		}
	}
}

/// Represents the set of gossip messages that require a signature from a node's identity key.
pub enum UnsignedGossipMessage<'a> {
	/// An unsigned channel announcement.
	ChannelAnnouncement(&'a UnsignedChannelAnnouncement),
	/// An unsigned channel update.
	ChannelUpdate(&'a UnsignedChannelUpdate),
	/// An unsigned node announcement.
	NodeAnnouncement(&'a UnsignedNodeAnnouncement)
}

impl<'a> Writeable for UnsignedGossipMessage<'a> {
	fn write<W: Writer>(&self, writer: &mut W) -> Result<(), io::Error> {
		match self {
			UnsignedGossipMessage::ChannelAnnouncement(ref msg) => msg.write(writer),
			UnsignedGossipMessage::ChannelUpdate(ref msg) => msg.write(writer),
			UnsignedGossipMessage::NodeAnnouncement(ref msg) => msg.write(writer),
		}
	}
}

/// The unsigned part of a [`node_announcement`] message.
///
/// [`node_announcement`]: https://github.com/lightning/bolts/blob/master/07-routing-gossip.md#the-node_announcement-message
#[derive(Clone, Debug, Hash, PartialEq, Eq)]
pub struct UnsignedNodeAnnouncement {
	/// The advertised features
	pub features: NodeFeatures,
	/// A strictly monotonic announcement counter, with gaps allowed
	pub timestamp: u32,
	/// The `node_id` this announcement originated from (don't rebroadcast the `node_announcement` back
	/// to this node).
	pub node_id: NodeId,
	/// An RGB color for UI purposes
	pub rgb: [u8; 3],
	/// An alias, for UI purposes.
	///
	/// This should be sanitized before use. There is no guarantee of uniqueness.
	pub alias: NodeAlias,
	/// List of addresses on which this node is reachable
	pub addresses: Vec<SocketAddress>,
	pub(crate) excess_address_data: Vec<u8>,
	pub(crate) excess_data: Vec<u8>,
}
#[derive(Clone, Debug, Hash, PartialEq, Eq)]
/// A [`node_announcement`] message to be sent to or received from a peer.
///
/// [`node_announcement`]: https://github.com/lightning/bolts/blob/master/07-routing-gossip.md#the-node_announcement-message
pub struct NodeAnnouncement {
	/// The signature by the node key
	pub signature: Signature,
	/// The actual content of the announcement
	pub contents: UnsignedNodeAnnouncement,
}

/// The unsigned part of a [`channel_announcement`] message.
///
/// [`channel_announcement`]: https://github.com/lightning/bolts/blob/master/07-routing-gossip.md#the-channel_announcement-message
#[derive(Clone, Debug, Hash, PartialEq, Eq)]
pub struct UnsignedChannelAnnouncement {
	/// The advertised channel features
	pub features: ChannelFeatures,
	/// The genesis hash of the blockchain where the channel is to be opened
	pub chain_hash: ChainHash,
	/// The short channel ID
	pub short_channel_id: u64,
	/// One of the two `node_id`s which are endpoints of this channel
	pub node_id_1: NodeId,
	/// The other of the two `node_id`s which are endpoints of this channel
	pub node_id_2: NodeId,
	/// The funding key for the first node
	pub bitcoin_key_1: NodeId,
	/// The funding key for the second node
	pub bitcoin_key_2: NodeId,
	/// Excess data which was signed as a part of the message which we do not (yet) understand how
	/// to decode.
	///
	/// This is stored to ensure forward-compatibility as new fields are added to the lightning gossip protocol.
	pub excess_data: Vec<u8>,
}
/// A [`channel_announcement`] message to be sent to or received from a peer.
///
/// [`channel_announcement`]: https://github.com/lightning/bolts/blob/master/07-routing-gossip.md#the-channel_announcement-message
#[derive(Clone, Debug, Hash, PartialEq, Eq)]
pub struct ChannelAnnouncement {
	/// Authentication of the announcement by the first public node
	pub node_signature_1: Signature,
	/// Authentication of the announcement by the second public node
	pub node_signature_2: Signature,
	/// Proof of funding UTXO ownership by the first public node
	pub bitcoin_signature_1: Signature,
	/// Proof of funding UTXO ownership by the second public node
	pub bitcoin_signature_2: Signature,
	/// The actual announcement
	pub contents: UnsignedChannelAnnouncement,
}

/// The unsigned part of a [`channel_update`] message.
///
/// [`channel_update`]: https://github.com/lightning/bolts/blob/master/07-routing-gossip.md#the-channel_update-message
#[derive(Clone, Debug, Hash, PartialEq, Eq)]
pub struct UnsignedChannelUpdate {
	/// The genesis hash of the blockchain where the channel is to be opened
	pub chain_hash: ChainHash,
	/// The short channel ID
	pub short_channel_id: u64,
	/// A strictly monotonic announcement counter, with gaps allowed, specific to this channel
	pub timestamp: u32,
	/// Channel flags
	pub flags: u8,
	/// The number of blocks such that if:
	/// `incoming_htlc.cltv_expiry < outgoing_htlc.cltv_expiry + cltv_expiry_delta`
	/// then we need to fail the HTLC backwards. When forwarding an HTLC, `cltv_expiry_delta` determines
	/// the outgoing HTLC's minimum `cltv_expiry` value -- so, if an incoming HTLC comes in with a
	/// `cltv_expiry` of 100000, and the node we're forwarding to has a `cltv_expiry_delta` value of 10,
	/// then we'll check that the outgoing HTLC's `cltv_expiry` value is at least 100010 before
	/// forwarding. Note that the HTLC sender is the one who originally sets this value when
	/// constructing the route.
	pub cltv_expiry_delta: u16,
	/// The minimum HTLC size incoming to sender, in milli-satoshi
	pub htlc_minimum_msat: u64,
	/// The maximum HTLC value incoming to sender, in milli-satoshi.
	///
	/// This used to be optional.
	pub htlc_maximum_msat: u64,
	/// The base HTLC fee charged by sender, in milli-satoshi
	pub fee_base_msat: u32,
	/// The amount to fee multiplier, in micro-satoshi
	pub fee_proportional_millionths: u32,
	/// Excess data which was signed as a part of the message which we do not (yet) understand how
	/// to decode.
	///
	/// This is stored to ensure forward-compatibility as new fields are added to the lightning gossip protocol.
	pub excess_data: Vec<u8>,
}
/// A [`channel_update`] message to be sent to or received from a peer.
///
/// [`channel_update`]: https://github.com/lightning/bolts/blob/master/07-routing-gossip.md#the-channel_update-message
#[derive(Clone, Debug, Hash, PartialEq, Eq)]
pub struct ChannelUpdate {
	/// A signature of the channel update
	pub signature: Signature,
	/// The actual channel update
	pub contents: UnsignedChannelUpdate,
}

/// A [`query_channel_range`] message is used to query a peer for channel
/// UTXOs in a range of blocks. The recipient of a query makes a best
/// effort to reply to the query using one or more [`ReplyChannelRange`]
/// messages.
///
/// [`query_channel_range`]: https://github.com/lightning/bolts/blob/master/07-routing-gossip.md#the-query_channel_range-and-reply_channel_range-messages
#[derive(Clone, Debug, Hash, PartialEq, Eq)]
pub struct QueryChannelRange {
	/// The genesis hash of the blockchain being queried
	pub chain_hash: ChainHash,
	/// The height of the first block for the channel UTXOs being queried
	pub first_blocknum: u32,
	/// The number of blocks to include in the query results
	pub number_of_blocks: u32,
}

/// A [`reply_channel_range`] message is a reply to a [`QueryChannelRange`]
/// message.
///
/// Multiple `reply_channel_range` messages can be sent in reply
/// to a single [`QueryChannelRange`] message. The query recipient makes a
/// best effort to respond based on their local network view which may
/// not be a perfect view of the network. The `short_channel_id`s in the
/// reply are encoded. We only support `encoding_type=0` uncompressed
/// serialization and do not support `encoding_type=1` zlib serialization.
///
/// [`reply_channel_range`]: https://github.com/lightning/bolts/blob/master/07-routing-gossip.md#the-query_channel_range-and-reply_channel_range-messages
#[derive(Clone, Debug, Hash, PartialEq, Eq)]
pub struct ReplyChannelRange {
	/// The genesis hash of the blockchain being queried
	pub chain_hash: ChainHash,
	/// The height of the first block in the range of the reply
	pub first_blocknum: u32,
	/// The number of blocks included in the range of the reply
	pub number_of_blocks: u32,
	/// True when this is the final reply for a query
	pub sync_complete: bool,
	/// The `short_channel_id`s in the channel range
	pub short_channel_ids: Vec<u64>,
}

/// A [`query_short_channel_ids`] message is used to query a peer for
/// routing gossip messages related to one or more `short_channel_id`s.
///
/// The query recipient will reply with the latest, if available,
/// [`ChannelAnnouncement`], [`ChannelUpdate`] and [`NodeAnnouncement`] messages
/// it maintains for the requested `short_channel_id`s followed by a
/// [`ReplyShortChannelIdsEnd`] message. The `short_channel_id`s sent in
/// this query are encoded. We only support `encoding_type=0` uncompressed
/// serialization and do not support `encoding_type=1` zlib serialization.
///
/// [`query_short_channel_ids`]: https://github.com/lightning/bolts/blob/master/07-routing-gossip.md#the-query_short_channel_idsreply_short_channel_ids_end-messages
#[derive(Clone, Debug, Hash, PartialEq, Eq)]
pub struct QueryShortChannelIds {
	/// The genesis hash of the blockchain being queried
	pub chain_hash: ChainHash,
	/// The short_channel_ids that are being queried
	pub short_channel_ids: Vec<u64>,
}

/// A [`reply_short_channel_ids_end`] message is sent as a reply to a
/// message. The query recipient makes a best
/// effort to respond based on their local network view which may not be
/// a perfect view of the network.
///
/// [`reply_short_channel_ids_end`]: https://github.com/lightning/bolts/blob/master/07-routing-gossip.md#the-query_short_channel_idsreply_short_channel_ids_end-messages
#[derive(Clone, Debug, Hash, PartialEq, Eq)]
pub struct ReplyShortChannelIdsEnd {
	/// The genesis hash of the blockchain that was queried
	pub chain_hash: ChainHash,
	/// Indicates if the query recipient maintains up-to-date channel
	/// information for the `chain_hash`
	pub full_information: bool,
}

/// A [`gossip_timestamp_filter`] message is used by a node to request
/// gossip relay for messages in the requested time range when the
/// `gossip_queries` feature has been negotiated.
///
/// [`gossip_timestamp_filter`]: https://github.com/lightning/bolts/blob/master/07-routing-gossip.md#the-gossip_timestamp_filter-message
#[derive(Clone, Debug, Hash, PartialEq, Eq)]
pub struct GossipTimestampFilter {
	/// The genesis hash of the blockchain for channel and node information
	pub chain_hash: ChainHash,
	/// The starting unix timestamp
	pub first_timestamp: u32,
	/// The range of information in seconds
	pub timestamp_range: u32,
}

/// Encoding type for data compression of collections in gossip queries.
///
/// We do not support `encoding_type=1` zlib serialization [defined in BOLT
/// #7](https://github.com/lightning/bolts/blob/master/07-routing-gossip.md#query-messages).
enum EncodingType {
	Uncompressed = 0x00,
}

/// Used to put an error message in a [`LightningError`].
#[derive(Clone, Debug, Hash, PartialEq)]
pub enum ErrorAction {
	/// The peer took some action which made us think they were useless. Disconnect them.
	DisconnectPeer {
		/// An error message which we should make an effort to send before we disconnect.
		msg: Option<ErrorMessage>
	},
	/// The peer did something incorrect. Tell them without closing any channels and disconnect them.
	DisconnectPeerWithWarning {
		/// A warning message which we should make an effort to send before we disconnect.
		msg: WarningMessage,
	},
	/// The peer did something harmless that we weren't able to process, just log and ignore
	// New code should *not* use this. New code must use IgnoreAndLog, below!
	IgnoreError,
	/// The peer did something harmless that we weren't able to meaningfully process.
	/// If the error is logged, log it at the given level.
	IgnoreAndLog(logger::Level),
	/// The peer provided us with a gossip message which we'd already seen. In most cases this
	/// should be ignored, but it may result in the message being forwarded if it is a duplicate of
	/// our own channel announcements.
	IgnoreDuplicateGossip,
	/// The peer did something incorrect. Tell them.
	SendErrorMessage {
		/// The message to send.
		msg: ErrorMessage,
	},
	/// The peer did something incorrect. Tell them without closing any channels.
	SendWarningMessage {
		/// The message to send.
		msg: WarningMessage,
		/// The peer may have done something harmless that we weren't able to meaningfully process,
		/// though we should still tell them about it.
		/// If this event is logged, log it at the given level.
		log_level: logger::Level,
	},
}

/// An Err type for failure to process messages.
#[derive(Clone, Debug)]
pub struct LightningError {
	/// A human-readable message describing the error
	pub err: String,
	/// The action which should be taken against the offending peer.
	pub action: ErrorAction,
}

/// Struct used to return values from [`RevokeAndACK`] messages, containing a bunch of commitment
/// transaction updates if they were pending.
#[derive(Clone, Debug, Hash, PartialEq, Eq)]
pub struct CommitmentUpdate {
	/// `update_add_htlc` messages which should be sent
	pub update_add_htlcs: Vec<UpdateAddHTLC>,
	/// `update_fulfill_htlc` messages which should be sent
	pub update_fulfill_htlcs: Vec<UpdateFulfillHTLC>,
	/// `update_fail_htlc` messages which should be sent
	pub update_fail_htlcs: Vec<UpdateFailHTLC>,
	/// `update_fail_malformed_htlc` messages which should be sent
	pub update_fail_malformed_htlcs: Vec<UpdateFailMalformedHTLC>,
	/// An `update_fee` message which should be sent
	pub update_fee: Option<UpdateFee>,
	/// A `commitment_signed` message which should be sent
	pub commitment_signed: CommitmentSigned,
}

/// A trait to describe an object which can receive channel messages.
///
/// Messages MAY be called in parallel when they originate from different `their_node_ids`, however
/// they MUST NOT be called in parallel when the two calls have the same `their_node_id`.
pub trait ChannelMessageHandler : MessageSendEventsProvider {
	// Channel init:
	/// Handle an incoming `open_channel` message from the given peer.
	fn handle_open_channel(&self, their_node_id: &PublicKey, msg: &OpenChannel);
	/// Handle an incoming `open_channel2` message from the given peer.
	fn handle_open_channel_v2(&self, their_node_id: &PublicKey, msg: &OpenChannelV2);
	/// Handle an incoming `accept_channel` message from the given peer.
	fn handle_accept_channel(&self, their_node_id: &PublicKey, msg: &AcceptChannel);
	/// Handle an incoming `accept_channel2` message from the given peer.
	fn handle_accept_channel_v2(&self, their_node_id: &PublicKey, msg: &AcceptChannelV2);
	/// Handle an incoming `funding_created` message from the given peer.
	fn handle_funding_created(&self, their_node_id: &PublicKey, msg: &FundingCreated);
	/// Handle an incoming `funding_signed` message from the given peer.
	fn handle_funding_signed(&self, their_node_id: &PublicKey, msg: &FundingSigned);
	/// Handle an incoming `channel_ready` message from the given peer.
	fn handle_channel_ready(&self, their_node_id: &PublicKey, msg: &ChannelReady);

	// Channel close:
	/// Handle an incoming `shutdown` message from the given peer.
	fn handle_shutdown(&self, their_node_id: &PublicKey, msg: &Shutdown);
	/// Handle an incoming `closing_signed` message from the given peer.
	fn handle_closing_signed(&self, their_node_id: &PublicKey, msg: &ClosingSigned);

	// Quiescence
	/// Handle an incoming `stfu` message from the given peer.
	fn handle_stfu(&self, their_node_id: &PublicKey, msg: &Stfu);

	// Splicing
	/// Handle an incoming `splice` message from the given peer.
	fn handle_splice(&self, their_node_id: &PublicKey, msg: &Splice);
	/// Handle an incoming `splice_ack` message from the given peer.
	fn handle_splice_ack(&self, their_node_id: &PublicKey, msg: &SpliceAck);
	/// Handle an incoming `splice_locked` message from the given peer.
	fn handle_splice_locked(&self, their_node_id: &PublicKey, msg: &SpliceLocked);
<<<<<<< HEAD
	// #SPLICING
	/// Handle an incoming `splice_created` message from the given peer.
	fn handle_splice_created(&self, their_node_id: &PublicKey, msg: &SpliceCreated);
	/// Handle an incoming `splice_commm_signed` message from the given peer.
	fn handle_splice_comm_signed(&self, their_node_id: &PublicKey, msg: &SpliceCommSigned);
	/// Handle an incoming `splice_commm_ack` message from the given peer.
	fn handle_splice_comm_ack(&self, their_node_id: &PublicKey, msg: &SpliceCommAck);
	/// Handle an incoming `splice_signed` message from the given peer.
	fn handle_splice_signed(&self, their_node_id: &PublicKey, msg: &SpliceSigned);
	/// Handle an incoming `splice_signed_ack` message from the given peer.
	fn handle_splice_signed_ack(&self, their_node_id: &PublicKey, msg: &SpliceSignedAck);
=======
>>>>>>> 146a291f

	// Interactive channel construction
	/// Handle an incoming `tx_add_input message` from the given peer.
	fn handle_tx_add_input(&self, their_node_id: &PublicKey, msg: &TxAddInput);
	/// Handle an incoming `tx_add_output` message from the given peer.
	fn handle_tx_add_output(&self, their_node_id: &PublicKey, msg: &TxAddOutput);
	/// Handle an incoming `tx_remove_input` message from the given peer.
	fn handle_tx_remove_input(&self, their_node_id: &PublicKey, msg: &TxRemoveInput);
	/// Handle an incoming `tx_remove_output` message from the given peer.
	fn handle_tx_remove_output(&self, their_node_id: &PublicKey, msg: &TxRemoveOutput);
	/// Handle an incoming `tx_complete message` from the given peer.
	fn handle_tx_complete(&self, their_node_id: &PublicKey, msg: &TxComplete);
	/// Handle an incoming `tx_signatures` message from the given peer.
	fn handle_tx_signatures(&self, their_node_id: &PublicKey, msg: &TxSignatures);
	/// Handle an incoming `tx_init_rbf` message from the given peer.
	fn handle_tx_init_rbf(&self, their_node_id: &PublicKey, msg: &TxInitRbf);
	/// Handle an incoming `tx_ack_rbf` message from the given peer.
	fn handle_tx_ack_rbf(&self, their_node_id: &PublicKey, msg: &TxAckRbf);
	/// Handle an incoming `tx_abort message` from the given peer.
	fn handle_tx_abort(&self, their_node_id: &PublicKey, msg: &TxAbort);

	// HTLC handling:
	/// Handle an incoming `update_add_htlc` message from the given peer.
	fn handle_update_add_htlc(&self, their_node_id: &PublicKey, msg: &UpdateAddHTLC);
	/// Handle an incoming `update_fulfill_htlc` message from the given peer.
	fn handle_update_fulfill_htlc(&self, their_node_id: &PublicKey, msg: &UpdateFulfillHTLC);
	/// Handle an incoming `update_fail_htlc` message from the given peer.
	fn handle_update_fail_htlc(&self, their_node_id: &PublicKey, msg: &UpdateFailHTLC);
	/// Handle an incoming `update_fail_malformed_htlc` message from the given peer.
	fn handle_update_fail_malformed_htlc(&self, their_node_id: &PublicKey, msg: &UpdateFailMalformedHTLC);
	/// Handle an incoming `commitment_signed` message from the given peer.
	fn handle_commitment_signed(&self, their_node_id: &PublicKey, msg: &CommitmentSigned);
	/// Handle an incoming `revoke_and_ack` message from the given peer.
	fn handle_revoke_and_ack(&self, their_node_id: &PublicKey, msg: &RevokeAndACK);

	/// Handle an incoming `update_fee` message from the given peer.
	fn handle_update_fee(&self, their_node_id: &PublicKey, msg: &UpdateFee);

	// Channel-to-announce:
	/// Handle an incoming `announcement_signatures` message from the given peer.
	fn handle_announcement_signatures(&self, their_node_id: &PublicKey, msg: &AnnouncementSignatures);

	// Connection loss/reestablish:
	/// Indicates a connection to the peer failed/an existing connection was lost.
	fn peer_disconnected(&self, their_node_id: &PublicKey);

	/// Handle a peer reconnecting, possibly generating `channel_reestablish` message(s).
	///
	/// May return an `Err(())` if the features the peer supports are not sufficient to communicate
	/// with us. Implementors should be somewhat conservative about doing so, however, as other
	/// message handlers may still wish to communicate with this peer.
	fn peer_connected(&self, their_node_id: &PublicKey, msg: &Init, inbound: bool) -> Result<(), ()>;
	/// Handle an incoming `channel_reestablish` message from the given peer.
	fn handle_channel_reestablish(&self, their_node_id: &PublicKey, msg: &ChannelReestablish);

	/// Handle an incoming `channel_update` message from the given peer.
	fn handle_channel_update(&self, their_node_id: &PublicKey, msg: &ChannelUpdate);

	// Error:
	/// Handle an incoming `error` message from the given peer.
	fn handle_error(&self, their_node_id: &PublicKey, msg: &ErrorMessage);

	// Handler information:
	/// Gets the node feature flags which this handler itself supports. All available handlers are
	/// queried similarly and their feature flags are OR'd together to form the [`NodeFeatures`]
	/// which are broadcasted in our [`NodeAnnouncement`] message.
	fn provided_node_features(&self) -> NodeFeatures;

	/// Gets the init feature flags which should be sent to the given peer. All available handlers
	/// are queried similarly and their feature flags are OR'd together to form the [`InitFeatures`]
	/// which are sent in our [`Init`] message.
	///
	/// Note that this method is called before [`Self::peer_connected`].
	fn provided_init_features(&self, their_node_id: &PublicKey) -> InitFeatures;

	/// Gets the chain hashes for this `ChannelMessageHandler` indicating which chains it supports.
	///
	/// If it's `None`, then no particular network chain hash compatibility will be enforced when
	/// connecting to peers.
	fn get_chain_hashes(&self) -> Option<Vec<ChainHash>>;
}

/// A trait to describe an object which can receive routing messages.
///
/// # Implementor DoS Warnings
///
/// For messages enabled with the `gossip_queries` feature there are potential DoS vectors when
/// handling inbound queries. Implementors using an on-disk network graph should be aware of
/// repeated disk I/O for queries accessing different parts of the network graph.
pub trait RoutingMessageHandler : MessageSendEventsProvider {
	/// Handle an incoming `node_announcement` message, returning `true` if it should be forwarded on,
	/// `false` or returning an `Err` otherwise.
	fn handle_node_announcement(&self, msg: &NodeAnnouncement) -> Result<bool, LightningError>;
	/// Handle a `channel_announcement` message, returning `true` if it should be forwarded on, `false`
	/// or returning an `Err` otherwise.
	fn handle_channel_announcement(&self, msg: &ChannelAnnouncement) -> Result<bool, LightningError>;
	/// Handle an incoming `channel_update` message, returning true if it should be forwarded on,
	/// `false` or returning an `Err` otherwise.
	fn handle_channel_update(&self, msg: &ChannelUpdate) -> Result<bool, LightningError>;
	/// Gets channel announcements and updates required to dump our routing table to a remote node,
	/// starting at the `short_channel_id` indicated by `starting_point` and including announcements
	/// for a single channel.
	fn get_next_channel_announcement(&self, starting_point: u64) -> Option<(ChannelAnnouncement, Option<ChannelUpdate>, Option<ChannelUpdate>)>;
	/// Gets a node announcement required to dump our routing table to a remote node, starting at
	/// the node *after* the provided pubkey and including up to one announcement immediately
	/// higher (as defined by `<PublicKey as Ord>::cmp`) than `starting_point`.
	/// If `None` is provided for `starting_point`, we start at the first node.
	fn get_next_node_announcement(&self, starting_point: Option<&NodeId>) -> Option<NodeAnnouncement>;
	/// Called when a connection is established with a peer. This can be used to
	/// perform routing table synchronization using a strategy defined by the
	/// implementor.
	///
	/// May return an `Err(())` if the features the peer supports are not sufficient to communicate
	/// with us. Implementors should be somewhat conservative about doing so, however, as other
	/// message handlers may still wish to communicate with this peer.
	fn peer_connected(&self, their_node_id: &PublicKey, init: &Init, inbound: bool) -> Result<(), ()>;
	/// Handles the reply of a query we initiated to learn about channels
	/// for a given range of blocks. We can expect to receive one or more
	/// replies to a single query.
	fn handle_reply_channel_range(&self, their_node_id: &PublicKey, msg: ReplyChannelRange) -> Result<(), LightningError>;
	/// Handles the reply of a query we initiated asking for routing gossip
	/// messages for a list of channels. We should receive this message when
	/// a node has completed its best effort to send us the pertaining routing
	/// gossip messages.
	fn handle_reply_short_channel_ids_end(&self, their_node_id: &PublicKey, msg: ReplyShortChannelIdsEnd) -> Result<(), LightningError>;
	/// Handles when a peer asks us to send a list of `short_channel_id`s
	/// for the requested range of blocks.
	fn handle_query_channel_range(&self, their_node_id: &PublicKey, msg: QueryChannelRange) -> Result<(), LightningError>;
	/// Handles when a peer asks us to send routing gossip messages for a
	/// list of `short_channel_id`s.
	fn handle_query_short_channel_ids(&self, their_node_id: &PublicKey, msg: QueryShortChannelIds) -> Result<(), LightningError>;

	// Handler queueing status:
	/// Indicates that there are a large number of [`ChannelAnnouncement`] (or other) messages
	/// pending some async action. While there is no guarantee of the rate of future messages, the
	/// caller should seek to reduce the rate of new gossip messages handled, especially
	/// [`ChannelAnnouncement`]s.
	fn processing_queue_high(&self) -> bool;

	// Handler information:
	/// Gets the node feature flags which this handler itself supports. All available handlers are
	/// queried similarly and their feature flags are OR'd together to form the [`NodeFeatures`]
	/// which are broadcasted in our [`NodeAnnouncement`] message.
	fn provided_node_features(&self) -> NodeFeatures;
	/// Gets the init feature flags which should be sent to the given peer. All available handlers
	/// are queried similarly and their feature flags are OR'd together to form the [`InitFeatures`]
	/// which are sent in our [`Init`] message.
	///
	/// Note that this method is called before [`Self::peer_connected`].
	fn provided_init_features(&self, their_node_id: &PublicKey) -> InitFeatures;
}

/// A handler for received [`OnionMessage`]s and for providing generated ones to send.
pub trait OnionMessageHandler {
	/// Handle an incoming `onion_message` message from the given peer.
	fn handle_onion_message(&self, peer_node_id: &PublicKey, msg: &OnionMessage);

	/// Returns the next pending onion message for the peer with the given node id.
	fn next_onion_message_for_peer(&self, peer_node_id: PublicKey) -> Option<OnionMessage>;

	/// Called when a connection is established with a peer. Can be used to track which peers
	/// advertise onion message support and are online.
	///
	/// May return an `Err(())` if the features the peer supports are not sufficient to communicate
	/// with us. Implementors should be somewhat conservative about doing so, however, as other
	/// message handlers may still wish to communicate with this peer.
	fn peer_connected(&self, their_node_id: &PublicKey, init: &Init, inbound: bool) -> Result<(), ()>;

	/// Indicates a connection to the peer failed/an existing connection was lost. Allows handlers to
	/// drop and refuse to forward onion messages to this peer.
	fn peer_disconnected(&self, their_node_id: &PublicKey);

	// Handler information:
	/// Gets the node feature flags which this handler itself supports. All available handlers are
	/// queried similarly and their feature flags are OR'd together to form the [`NodeFeatures`]
	/// which are broadcasted in our [`NodeAnnouncement`] message.
	fn provided_node_features(&self) -> NodeFeatures;

	/// Gets the init feature flags which should be sent to the given peer. All available handlers
	/// are queried similarly and their feature flags are OR'd together to form the [`InitFeatures`]
	/// which are sent in our [`Init`] message.
	///
	/// Note that this method is called before [`Self::peer_connected`].
	fn provided_init_features(&self, their_node_id: &PublicKey) -> InitFeatures;
}

mod fuzzy_internal_msgs {
	use bitcoin::secp256k1::PublicKey;
	use crate::blinded_path::payment::PaymentConstraints;
	use crate::prelude::*;
	use crate::ln::{PaymentPreimage, PaymentSecret};

	// These types aren't intended to be pub, but are exposed for direct fuzzing (as we deserialize
	// them from untrusted input):
	#[derive(Clone)]
	pub struct FinalOnionHopData {
		pub payment_secret: PaymentSecret,
		/// The total value, in msat, of the payment as received by the ultimate recipient.
		/// Message serialization may panic if this value is more than 21 million Bitcoin.
		pub total_msat: u64,
	}

	pub enum InboundOnionPayload {
		Forward {
			short_channel_id: u64,
			/// The value, in msat, of the payment after this hop's fee is deducted.
			amt_to_forward: u64,
			outgoing_cltv_value: u32,
		},
		Receive {
			payment_data: Option<FinalOnionHopData>,
			payment_metadata: Option<Vec<u8>>,
			keysend_preimage: Option<PaymentPreimage>,
			custom_tlvs: Vec<(u64, Vec<u8>)>,
			amt_msat: u64,
			outgoing_cltv_value: u32,
		},
		BlindedReceive {
			amt_msat: u64,
			total_msat: u64,
			outgoing_cltv_value: u32,
			payment_secret: PaymentSecret,
			payment_constraints: PaymentConstraints,
			intro_node_blinding_point: PublicKey,
		}
	}

	pub(crate) enum OutboundOnionPayload {
		Forward {
			short_channel_id: u64,
			/// The value, in msat, of the payment after this hop's fee is deducted.
			amt_to_forward: u64,
			outgoing_cltv_value: u32,
		},
		Receive {
			payment_data: Option<FinalOnionHopData>,
			payment_metadata: Option<Vec<u8>>,
			keysend_preimage: Option<PaymentPreimage>,
			custom_tlvs: Vec<(u64, Vec<u8>)>,
			amt_msat: u64,
			outgoing_cltv_value: u32,
		},
		BlindedForward {
			encrypted_tlvs: Vec<u8>,
			intro_node_blinding_point: Option<PublicKey>,
		},
		BlindedReceive {
			amt_msat: u64,
			total_msat: u64,
			outgoing_cltv_value: u32,
			encrypted_tlvs: Vec<u8>,
			intro_node_blinding_point: Option<PublicKey>, // Set if the introduction node of the blinded path is the final node
		}
	}

	pub struct DecodedOnionErrorPacket {
		pub(crate) hmac: [u8; 32],
		pub(crate) failuremsg: Vec<u8>,
		pub(crate) pad: Vec<u8>,
	}
}
#[cfg(fuzzing)]
pub use self::fuzzy_internal_msgs::*;
#[cfg(not(fuzzing))]
pub(crate) use self::fuzzy_internal_msgs::*;

/// BOLT 4 onion packet including hop data for the next peer.
#[derive(Clone, Hash, PartialEq, Eq)]
pub struct OnionPacket {
	/// BOLT 4 version number.
	pub version: u8,
	/// In order to ensure we always return an error on onion decode in compliance with [BOLT
	/// #4](https://github.com/lightning/bolts/blob/master/04-onion-routing.md), we have to
	/// deserialize `OnionPacket`s contained in [`UpdateAddHTLC`] messages even if the ephemeral
	/// public key (here) is bogus, so we hold a [`Result`] instead of a [`PublicKey`] as we'd
	/// like.
	pub public_key: Result<PublicKey, secp256k1::Error>,
	/// 1300 bytes encrypted payload for the next hop.
	pub hop_data: [u8; 20*65],
	/// HMAC to verify the integrity of hop_data.
	pub hmac: [u8; 32],
}

impl onion_utils::Packet for OnionPacket {
	type Data = onion_utils::FixedSizeOnionPacket;
	fn new(pubkey: PublicKey, hop_data: onion_utils::FixedSizeOnionPacket, hmac: [u8; 32]) -> Self {
		Self {
			version: 0,
			public_key: Ok(pubkey),
			hop_data: hop_data.0,
			hmac,
		}
	}
}

impl fmt::Debug for OnionPacket {
	fn fmt(&self, f: &mut fmt::Formatter) -> fmt::Result {
		f.write_fmt(format_args!("OnionPacket version {} with hmac {:?}", self.version, &self.hmac[..]))
	}
}

#[derive(Clone, Debug, Hash, PartialEq, Eq)]
pub(crate) struct OnionErrorPacket {
	// This really should be a constant size slice, but the spec lets these things be up to 128KB?
	// (TODO) We limit it in decode to much lower...
	pub(crate) data: Vec<u8>,
}

impl fmt::Display for DecodeError {
	fn fmt(&self, f: &mut fmt::Formatter) -> fmt::Result {
		match *self {
			DecodeError::UnknownVersion => f.write_str("Unknown realm byte in Onion packet"),
			DecodeError::UnknownRequiredFeature => f.write_str("Unknown required feature preventing decode"),
			DecodeError::InvalidValue => f.write_str("Nonsense bytes didn't map to the type they were interpreted as"),
			DecodeError::ShortRead => f.write_str("Packet extended beyond the provided bytes"),
			DecodeError::BadLengthDescriptor => f.write_str("A length descriptor in the packet didn't describe the later data correctly"),
			DecodeError::Io(ref e) => fmt::Debug::fmt(e, f),
			DecodeError::UnsupportedCompression => f.write_str("We don't support receiving messages with zlib-compressed fields"),
		}
	}
}

impl From<io::Error> for DecodeError {
	fn from(e: io::Error) -> Self {
		if e.kind() == io::ErrorKind::UnexpectedEof {
			DecodeError::ShortRead
		} else {
			DecodeError::Io(e.kind())
		}
	}
}

#[cfg(not(taproot))]
impl_writeable_msg!(AcceptChannel, {
	temporary_channel_id,
	dust_limit_satoshis,
	max_htlc_value_in_flight_msat,
	channel_reserve_satoshis,
	htlc_minimum_msat,
	minimum_depth,
	to_self_delay,
	max_accepted_htlcs,
	funding_pubkey,
	revocation_basepoint,
	payment_point,
	delayed_payment_basepoint,
	htlc_basepoint,
	first_per_commitment_point,
}, {
	(0, shutdown_scriptpubkey, (option, encoding: (ScriptBuf, WithoutLength))), // Don't encode length twice.
	(1, channel_type, option),
});

#[cfg(taproot)]
impl_writeable_msg!(AcceptChannel, {
	temporary_channel_id,
	dust_limit_satoshis,
	max_htlc_value_in_flight_msat,
	channel_reserve_satoshis,
	htlc_minimum_msat,
	minimum_depth,
	to_self_delay,
	max_accepted_htlcs,
	funding_pubkey,
	revocation_basepoint,
	payment_point,
	delayed_payment_basepoint,
	htlc_basepoint,
	first_per_commitment_point,
}, {
	(0, shutdown_scriptpubkey, (option, encoding: (ScriptBuf, WithoutLength))), // Don't encode length twice.
	(1, channel_type, option),
	(4, next_local_nonce, option),
});

impl_writeable_msg!(AcceptChannelV2, {
	temporary_channel_id,
	funding_satoshis,
	dust_limit_satoshis,
	max_htlc_value_in_flight_msat,
	htlc_minimum_msat,
	minimum_depth,
	to_self_delay,
	max_accepted_htlcs,
	funding_pubkey,
	revocation_basepoint,
	payment_basepoint,
	delayed_payment_basepoint,
	htlc_basepoint,
	first_per_commitment_point,
	second_per_commitment_point,
}, {
	(0, shutdown_scriptpubkey, option),
	(1, channel_type, option),
	(2, require_confirmed_inputs, option),
});

impl_writeable_msg!(Stfu, {
	channel_id,
	initiator,
}, {});

impl_writeable_msg!(Splice, {
	channel_id,
	chain_hash,
	relative_satoshis,
	funding_feerate_perkw,
	locktime,
	funding_pubkey,
}, {});

impl_writeable_msg!(SpliceAck, {
	channel_id,
	chain_hash,
	relative_satoshis,
	funding_pubkey,
}, {});

impl_writeable_msg!(SpliceLocked, {
	channel_id,
}, {});

<<<<<<< HEAD
// #SPLICING
// #[cfg(not(taproot))]
impl_writeable_msg!(SpliceCreated, {
	channel_id,
	splice_txid,
	funding_output_index,
	splice_transaction,
	splice_prev_funding_input_index,
	splice_prev_funding_input_value,
}, {});

// #SPLICING
impl_writeable_msg!(SpliceCommSigned, {
	channel_id,
	signature,
}, {});

// #SPLICING
impl_writeable_msg!(SpliceCommAck, {
	channel_id,
	signature,
}, {});

// #SPLICING
// #[cfg(not(taproot))]
impl_writeable_msg!(SpliceSigned, {
	channel_id,
	funding_signature,
}, {});

// #SPLICING
// #[cfg(not(taproot))]
impl_writeable_msg!(SpliceSignedAck, {
	channel_id,
	funding_signature,
}, {});

=======
>>>>>>> 146a291f
impl_writeable_msg!(TxAddInput, {
	channel_id,
	serial_id,
	prevtx,
	prevtx_out,
	sequence,
}, {});

impl_writeable_msg!(TxAddOutput, {
	channel_id,
	serial_id,
	sats,
	script,
}, {});

impl_writeable_msg!(TxRemoveInput, {
	channel_id,
	serial_id,
}, {});

impl_writeable_msg!(TxRemoveOutput, {
	channel_id,
	serial_id,
}, {});

impl_writeable_msg!(TxComplete, {
	channel_id,
}, {});

impl_writeable_msg!(TxSignatures, {
	channel_id,
	tx_hash,
	witnesses,
}, {
	(0, tlvs, option),
});

impl_writeable_msg!(TxInitRbf, {
	channel_id,
	locktime,
	feerate_sat_per_1000_weight,
}, {
	(0, funding_output_contribution, option),
});

impl_writeable_msg!(TxAckRbf, {
	channel_id,
}, {
	(0, funding_output_contribution, option),
});

impl_writeable_msg!(TxAbort, {
	channel_id,
	data,
}, {});

impl_writeable_msg!(AnnouncementSignatures, {
	channel_id,
	short_channel_id,
	node_signature,
	bitcoin_signature
}, {});

impl_writeable_msg!(ChannelReestablish, {
	channel_id,
	next_local_commitment_number,
	next_remote_commitment_number,
	your_last_per_commitment_secret,
	my_current_per_commitment_point,
}, {
	(0, next_funding_txid, option),
});

impl_writeable_msg!(ClosingSigned,
	{ channel_id, fee_satoshis, signature },
	{ (1, fee_range, option) }
);

impl_writeable!(ClosingSignedFeeRange, {
	min_fee_satoshis,
	max_fee_satoshis
});

#[cfg(not(taproot))]
impl_writeable_msg!(CommitmentSigned, {
	channel_id,
	signature,
	htlc_signatures
}, {});

#[cfg(taproot)]
impl_writeable_msg!(CommitmentSigned, {
	channel_id,
	signature,
	htlc_signatures
}, {
	(2, partial_signature_with_nonce, option)
});

impl_writeable!(DecodedOnionErrorPacket, {
	hmac,
	failuremsg,
	pad
});

#[cfg(not(taproot))]
impl_writeable_msg!(FundingCreated, {
	temporary_channel_id,
	funding_txid,
	funding_output_index,
	signature
}, {});
#[cfg(taproot)]
impl_writeable_msg!(FundingCreated, {
	temporary_channel_id,
	funding_txid,
	funding_output_index,
	signature
}, {
	(2, partial_signature_with_nonce, option),
	(4, next_local_nonce, option)
});

#[cfg(not(taproot))]
impl_writeable_msg!(FundingSigned, {
	channel_id,
	signature
}, {});

#[cfg(taproot)]
impl_writeable_msg!(FundingSigned, {
	channel_id,
	signature
}, {
	(2, partial_signature_with_nonce, option)
});

impl_writeable_msg!(ChannelReady, {
	channel_id,
	next_per_commitment_point,
}, {
	(1, short_channel_id_alias, option),
});

impl Writeable for Init {
	fn write<W: Writer>(&self, w: &mut W) -> Result<(), io::Error> {
		// global_features gets the bottom 13 bits of our features, and local_features gets all of
		// our relevant feature bits. This keeps us compatible with old nodes.
		self.features.write_up_to_13(w)?;
		self.features.write(w)?;
		encode_tlv_stream!(w, {
			(1, self.networks.as_ref().map(|n| WithoutLength(n)), option),
			(3, self.remote_network_address, option),
		});
		Ok(())
	}
}

impl Readable for Init {
	fn read<R: Read>(r: &mut R) -> Result<Self, DecodeError> {
		let global_features: InitFeatures = Readable::read(r)?;
		let features: InitFeatures = Readable::read(r)?;
		let mut remote_network_address: Option<SocketAddress> = None;
		let mut networks: Option<WithoutLength<Vec<ChainHash>>> = None;
		decode_tlv_stream!(r, {
			(1, networks, option),
			(3, remote_network_address, option)
		});
		Ok(Init {
			features: features | global_features,
			networks: networks.map(|n| n.0),
			remote_network_address,
		})
	}
}

impl_writeable_msg!(OpenChannel, {
	chain_hash,
	temporary_channel_id,
	funding_satoshis,
	push_msat,
	dust_limit_satoshis,
	max_htlc_value_in_flight_msat,
	channel_reserve_satoshis,
	htlc_minimum_msat,
	feerate_per_kw,
	to_self_delay,
	max_accepted_htlcs,
	funding_pubkey,
	revocation_basepoint,
	payment_point,
	delayed_payment_basepoint,
	htlc_basepoint,
	first_per_commitment_point,
	channel_flags,
}, {
	(0, shutdown_scriptpubkey, (option, encoding: (ScriptBuf, WithoutLength))), // Don't encode length twice.
	(1, channel_type, option),
});

impl_writeable_msg!(OpenChannelV2, {
	chain_hash,
	temporary_channel_id,
	funding_feerate_sat_per_1000_weight,
	commitment_feerate_sat_per_1000_weight,
	funding_satoshis,
	dust_limit_satoshis,
	max_htlc_value_in_flight_msat,
	htlc_minimum_msat,
	to_self_delay,
	max_accepted_htlcs,
	locktime,
	funding_pubkey,
	revocation_basepoint,
	payment_basepoint,
	delayed_payment_basepoint,
	htlc_basepoint,
	first_per_commitment_point,
	second_per_commitment_point,
	channel_flags,
}, {
	(0, shutdown_scriptpubkey, option),
	(1, channel_type, option),
	(2, require_confirmed_inputs, option),
});

#[cfg(not(taproot))]
impl_writeable_msg!(RevokeAndACK, {
	channel_id,
	per_commitment_secret,
	next_per_commitment_point
}, {});

#[cfg(taproot)]
impl_writeable_msg!(RevokeAndACK, {
	channel_id,
	per_commitment_secret,
	next_per_commitment_point
}, {
	(4, next_local_nonce, option)
});

impl_writeable_msg!(Shutdown, {
	channel_id,
	scriptpubkey
}, {});

impl_writeable_msg!(UpdateFailHTLC, {
	channel_id,
	htlc_id,
	reason
}, {});

impl_writeable_msg!(UpdateFailMalformedHTLC, {
	channel_id,
	htlc_id,
	sha256_of_onion,
	failure_code
}, {});

impl_writeable_msg!(UpdateFee, {
	channel_id,
	feerate_per_kw
}, {});

impl_writeable_msg!(UpdateFulfillHTLC, {
	channel_id,
	htlc_id,
	payment_preimage
}, {});

// Note that this is written as a part of ChannelManager objects, and thus cannot change its
// serialization format in a way which assumes we know the total serialized length/message end
// position.
impl_writeable!(OnionErrorPacket, {
	data
});

// Note that this is written as a part of ChannelManager objects, and thus cannot change its
// serialization format in a way which assumes we know the total serialized length/message end
// position.
impl Writeable for OnionPacket {
	fn write<W: Writer>(&self, w: &mut W) -> Result<(), io::Error> {
		self.version.write(w)?;
		match self.public_key {
			Ok(pubkey) => pubkey.write(w)?,
			Err(_) => [0u8;33].write(w)?,
		}
		w.write_all(&self.hop_data)?;
		self.hmac.write(w)?;
		Ok(())
	}
}

impl Readable for OnionPacket {
	fn read<R: Read>(r: &mut R) -> Result<Self, DecodeError> {
		Ok(OnionPacket {
			version: Readable::read(r)?,
			public_key: {
				let mut buf = [0u8;33];
				r.read_exact(&mut buf)?;
				PublicKey::from_slice(&buf)
			},
			hop_data: Readable::read(r)?,
			hmac: Readable::read(r)?,
		})
	}
}

impl_writeable_msg!(UpdateAddHTLC, {
	channel_id,
	htlc_id,
	amount_msat,
	payment_hash,
	cltv_expiry,
	onion_routing_packet,
}, {
	(65537, skimmed_fee_msat, option)
});

impl Readable for OnionMessage {
	fn read<R: Read>(r: &mut R) -> Result<Self, DecodeError> {
		let blinding_point: PublicKey = Readable::read(r)?;
		let len: u16 = Readable::read(r)?;
		let mut packet_reader = FixedLengthReader::new(r, len as u64);
		let onion_routing_packet: onion_message::Packet = <onion_message::Packet as LengthReadable>::read(&mut packet_reader)?;
		Ok(Self {
			blinding_point,
			onion_routing_packet,
		})
	}
}

impl Writeable for OnionMessage {
	fn write<W: Writer>(&self, w: &mut W) -> Result<(), io::Error> {
		self.blinding_point.write(w)?;
		let onion_packet_len = self.onion_routing_packet.serialized_length();
		(onion_packet_len as u16).write(w)?;
		self.onion_routing_packet.write(w)?;
		Ok(())
	}
}

impl Writeable for FinalOnionHopData {
	fn write<W: Writer>(&self, w: &mut W) -> Result<(), io::Error> {
		self.payment_secret.0.write(w)?;
		HighZeroBytesDroppedBigSize(self.total_msat).write(w)
	}
}

impl Readable for FinalOnionHopData {
	fn read<R: Read>(r: &mut R) -> Result<Self, DecodeError> {
		let secret: [u8; 32] = Readable::read(r)?;
		let amt: HighZeroBytesDroppedBigSize<u64> = Readable::read(r)?;
		Ok(Self { payment_secret: PaymentSecret(secret), total_msat: amt.0 })
	}
}

impl Writeable for OutboundOnionPayload {
	fn write<W: Writer>(&self, w: &mut W) -> Result<(), io::Error> {
		match self {
			Self::Forward { short_channel_id, amt_to_forward, outgoing_cltv_value } => {
				_encode_varint_length_prefixed_tlv!(w, {
					(2, HighZeroBytesDroppedBigSize(*amt_to_forward), required),
					(4, HighZeroBytesDroppedBigSize(*outgoing_cltv_value), required),
					(6, short_channel_id, required)
				});
			},
			Self::Receive {
				ref payment_data, ref payment_metadata, ref keysend_preimage, amt_msat,
				outgoing_cltv_value, ref custom_tlvs,
			} => {
				// We need to update [`ln::outbound_payment::RecipientOnionFields::with_custom_tlvs`]
				// to reject any reserved types in the experimental range if new ones are ever
				// standardized.
				let keysend_tlv = keysend_preimage.map(|preimage| (5482373484, preimage.encode()));
				let mut custom_tlvs: Vec<&(u64, Vec<u8>)> = custom_tlvs.iter().chain(keysend_tlv.iter()).collect();
				custom_tlvs.sort_unstable_by_key(|(typ, _)| *typ);
				_encode_varint_length_prefixed_tlv!(w, {
					(2, HighZeroBytesDroppedBigSize(*amt_msat), required),
					(4, HighZeroBytesDroppedBigSize(*outgoing_cltv_value), required),
					(8, payment_data, option),
					(16, payment_metadata.as_ref().map(|m| WithoutLength(m)), option)
				}, custom_tlvs.iter());
			},
			Self::BlindedForward { encrypted_tlvs, intro_node_blinding_point } => {
				_encode_varint_length_prefixed_tlv!(w, {
					(10, *encrypted_tlvs, required_vec),
					(12, intro_node_blinding_point, option)
				});
			},
			Self::BlindedReceive {
				amt_msat, total_msat, outgoing_cltv_value, encrypted_tlvs,
				intro_node_blinding_point,
			} => {
				_encode_varint_length_prefixed_tlv!(w, {
					(2, HighZeroBytesDroppedBigSize(*amt_msat), required),
					(4, HighZeroBytesDroppedBigSize(*outgoing_cltv_value), required),
					(10, *encrypted_tlvs, required_vec),
					(12, intro_node_blinding_point, option),
					(18, HighZeroBytesDroppedBigSize(*total_msat), required)
				});
			},
		}
		Ok(())
	}
}

impl<NS: Deref> ReadableArgs<&NS> for InboundOnionPayload where NS::Target: NodeSigner {
	fn read<R: Read>(r: &mut R, node_signer: &NS) -> Result<Self, DecodeError> {
		let mut amt = None;
		let mut cltv_value = None;
		let mut short_id: Option<u64> = None;
		let mut payment_data: Option<FinalOnionHopData> = None;
		let mut encrypted_tlvs_opt: Option<WithoutLength<Vec<u8>>> = None;
		let mut intro_node_blinding_point = None;
		let mut payment_metadata: Option<WithoutLength<Vec<u8>>> = None;
		let mut total_msat = None;
		let mut keysend_preimage: Option<PaymentPreimage> = None;
		let mut custom_tlvs = Vec::new();

		let tlv_len = BigSize::read(r)?;
		let rd = FixedLengthReader::new(r, tlv_len.0);
		decode_tlv_stream_with_custom_tlv_decode!(rd, {
			(2, amt, (option, encoding: (u64, HighZeroBytesDroppedBigSize))),
			(4, cltv_value, (option, encoding: (u32, HighZeroBytesDroppedBigSize))),
			(6, short_id, option),
			(8, payment_data, option),
			(10, encrypted_tlvs_opt, option),
			(12, intro_node_blinding_point, option),
			(16, payment_metadata, option),
			(18, total_msat, (option, encoding: (u64, HighZeroBytesDroppedBigSize))),
			// See https://github.com/lightning/blips/blob/master/blip-0003.md
			(5482373484, keysend_preimage, option)
		}, |msg_type: u64, msg_reader: &mut FixedLengthReader<_>| -> Result<bool, DecodeError> {
			if msg_type < 1 << 16 { return Ok(false) }
			let mut value = Vec::new();
			msg_reader.read_to_end(&mut value)?;
			custom_tlvs.push((msg_type, value));
			Ok(true)
		});

		if amt.unwrap_or(0) > MAX_VALUE_MSAT { return Err(DecodeError::InvalidValue) }

		if let Some(blinding_point) = intro_node_blinding_point {
			if short_id.is_some() || payment_data.is_some() || payment_metadata.is_some() {
				return Err(DecodeError::InvalidValue)
			}
			let enc_tlvs = encrypted_tlvs_opt.ok_or(DecodeError::InvalidValue)?.0;
			let enc_tlvs_ss = node_signer.ecdh(Recipient::Node, &blinding_point, None)
				.map_err(|_| DecodeError::InvalidValue)?;
			let rho = onion_utils::gen_rho_from_shared_secret(&enc_tlvs_ss.secret_bytes());
			let mut s = Cursor::new(&enc_tlvs);
			let mut reader = FixedLengthReader::new(&mut s, enc_tlvs.len() as u64);
			match ChaChaPolyReadAdapter::read(&mut reader, rho)? {
				ChaChaPolyReadAdapter { readable: ReceiveTlvs { payment_secret, payment_constraints }} => {
					if total_msat.unwrap_or(0) > MAX_VALUE_MSAT { return Err(DecodeError::InvalidValue) }
					Ok(Self::BlindedReceive {
						amt_msat: amt.ok_or(DecodeError::InvalidValue)?,
						total_msat: total_msat.ok_or(DecodeError::InvalidValue)?,
						outgoing_cltv_value: cltv_value.ok_or(DecodeError::InvalidValue)?,
						payment_secret,
						payment_constraints,
						intro_node_blinding_point: blinding_point,
					})
				},
			}
		} else if let Some(short_channel_id) = short_id {
			if payment_data.is_some() || payment_metadata.is_some() || encrypted_tlvs_opt.is_some() ||
				total_msat.is_some()
			{ return Err(DecodeError::InvalidValue) }
			Ok(Self::Forward {
				short_channel_id,
				amt_to_forward: amt.ok_or(DecodeError::InvalidValue)?,
				outgoing_cltv_value: cltv_value.ok_or(DecodeError::InvalidValue)?,
			})
		} else {
			if encrypted_tlvs_opt.is_some() || total_msat.is_some() {
				return Err(DecodeError::InvalidValue)
			}
			if let Some(data) = &payment_data {
				if data.total_msat > MAX_VALUE_MSAT {
					return Err(DecodeError::InvalidValue);
				}
			}
			Ok(Self::Receive {
				payment_data,
				payment_metadata: payment_metadata.map(|w| w.0),
				keysend_preimage,
				amt_msat: amt.ok_or(DecodeError::InvalidValue)?,
				outgoing_cltv_value: cltv_value.ok_or(DecodeError::InvalidValue)?,
				custom_tlvs,
			})
		}
	}
}

impl Writeable for Ping {
	fn write<W: Writer>(&self, w: &mut W) -> Result<(), io::Error> {
		self.ponglen.write(w)?;
		vec![0u8; self.byteslen as usize].write(w)?; // size-unchecked write
		Ok(())
	}
}

impl Readable for Ping {
	fn read<R: Read>(r: &mut R) -> Result<Self, DecodeError> {
		Ok(Ping {
			ponglen: Readable::read(r)?,
			byteslen: {
				let byteslen = Readable::read(r)?;
				r.read_exact(&mut vec![0u8; byteslen as usize][..])?;
				byteslen
			}
		})
	}
}

impl Writeable for Pong {
	fn write<W: Writer>(&self, w: &mut W) -> Result<(), io::Error> {
		vec![0u8; self.byteslen as usize].write(w)?; // size-unchecked write
		Ok(())
	}
}

impl Readable for Pong {
	fn read<R: Read>(r: &mut R) -> Result<Self, DecodeError> {
		Ok(Pong {
			byteslen: {
				let byteslen = Readable::read(r)?;
				r.read_exact(&mut vec![0u8; byteslen as usize][..])?;
				byteslen
			}
		})
	}
}

impl Writeable for UnsignedChannelAnnouncement {
	fn write<W: Writer>(&self, w: &mut W) -> Result<(), io::Error> {
		self.features.write(w)?;
		self.chain_hash.write(w)?;
		self.short_channel_id.write(w)?;
		self.node_id_1.write(w)?;
		self.node_id_2.write(w)?;
		self.bitcoin_key_1.write(w)?;
		self.bitcoin_key_2.write(w)?;
		w.write_all(&self.excess_data[..])?;
		Ok(())
	}
}

impl Readable for UnsignedChannelAnnouncement {
	fn read<R: Read>(r: &mut R) -> Result<Self, DecodeError> {
		Ok(Self {
			features: Readable::read(r)?,
			chain_hash: Readable::read(r)?,
			short_channel_id: Readable::read(r)?,
			node_id_1: Readable::read(r)?,
			node_id_2: Readable::read(r)?,
			bitcoin_key_1: Readable::read(r)?,
			bitcoin_key_2: Readable::read(r)?,
			excess_data: read_to_end(r)?,
		})
	}
}

impl_writeable!(ChannelAnnouncement, {
	node_signature_1,
	node_signature_2,
	bitcoin_signature_1,
	bitcoin_signature_2,
	contents
});

impl Writeable for UnsignedChannelUpdate {
	fn write<W: Writer>(&self, w: &mut W) -> Result<(), io::Error> {
		// `message_flags` used to indicate presence of `htlc_maximum_msat`, but was deprecated in the spec.
		const MESSAGE_FLAGS: u8 = 1;
		self.chain_hash.write(w)?;
		self.short_channel_id.write(w)?;
		self.timestamp.write(w)?;
		let all_flags = self.flags as u16 | ((MESSAGE_FLAGS as u16) << 8);
		all_flags.write(w)?;
		self.cltv_expiry_delta.write(w)?;
		self.htlc_minimum_msat.write(w)?;
		self.fee_base_msat.write(w)?;
		self.fee_proportional_millionths.write(w)?;
		self.htlc_maximum_msat.write(w)?;
		w.write_all(&self.excess_data[..])?;
		Ok(())
	}
}

impl Readable for UnsignedChannelUpdate {
	fn read<R: Read>(r: &mut R) -> Result<Self, DecodeError> {
		Ok(Self {
			chain_hash: Readable::read(r)?,
			short_channel_id: Readable::read(r)?,
			timestamp: Readable::read(r)?,
			flags: {
				let flags: u16 = Readable::read(r)?;
				// Note: we ignore the `message_flags` for now, since it was deprecated by the spec.
				flags as u8
			},
			cltv_expiry_delta: Readable::read(r)?,
			htlc_minimum_msat: Readable::read(r)?,
			fee_base_msat: Readable::read(r)?,
			fee_proportional_millionths: Readable::read(r)?,
			htlc_maximum_msat: Readable::read(r)?,
			excess_data: read_to_end(r)?,
		})
	}
}

impl_writeable!(ChannelUpdate, {
	signature,
	contents
});

impl Writeable for ErrorMessage {
	fn write<W: Writer>(&self, w: &mut W) -> Result<(), io::Error> {
		self.channel_id.write(w)?;
		(self.data.len() as u16).write(w)?;
		w.write_all(self.data.as_bytes())?;
		Ok(())
	}
}

impl Readable for ErrorMessage {
	fn read<R: Read>(r: &mut R) -> Result<Self, DecodeError> {
		Ok(Self {
			channel_id: Readable::read(r)?,
			data: {
				let sz: usize = <u16 as Readable>::read(r)? as usize;
				let mut data = Vec::with_capacity(sz);
				data.resize(sz, 0);
				r.read_exact(&mut data)?;
				match String::from_utf8(data) {
					Ok(s) => s,
					Err(_) => return Err(DecodeError::InvalidValue),
				}
			}
		})
	}
}

impl Writeable for WarningMessage {
	fn write<W: Writer>(&self, w: &mut W) -> Result<(), io::Error> {
		self.channel_id.write(w)?;
		(self.data.len() as u16).write(w)?;
		w.write_all(self.data.as_bytes())?;
		Ok(())
	}
}

impl Readable for WarningMessage {
	fn read<R: Read>(r: &mut R) -> Result<Self, DecodeError> {
		Ok(Self {
			channel_id: Readable::read(r)?,
			data: {
				let sz: usize = <u16 as Readable>::read(r)? as usize;
				let mut data = Vec::with_capacity(sz);
				data.resize(sz, 0);
				r.read_exact(&mut data)?;
				match String::from_utf8(data) {
					Ok(s) => s,
					Err(_) => return Err(DecodeError::InvalidValue),
				}
			}
		})
	}
}

impl Writeable for UnsignedNodeAnnouncement {
	fn write<W: Writer>(&self, w: &mut W) -> Result<(), io::Error> {
		self.features.write(w)?;
		self.timestamp.write(w)?;
		self.node_id.write(w)?;
		w.write_all(&self.rgb)?;
		self.alias.write(w)?;

		let mut addr_len = 0;
		for addr in self.addresses.iter() {
			addr_len += 1 + addr.len();
		}
		(addr_len + self.excess_address_data.len() as u16).write(w)?;
		for addr in self.addresses.iter() {
			addr.write(w)?;
		}
		w.write_all(&self.excess_address_data[..])?;
		w.write_all(&self.excess_data[..])?;
		Ok(())
	}
}

impl Readable for UnsignedNodeAnnouncement {
	fn read<R: Read>(r: &mut R) -> Result<Self, DecodeError> {
		let features: NodeFeatures = Readable::read(r)?;
		let timestamp: u32 = Readable::read(r)?;
		let node_id: NodeId = Readable::read(r)?;
		let mut rgb = [0; 3];
		r.read_exact(&mut rgb)?;
		let alias: NodeAlias = Readable::read(r)?;

		let addr_len: u16 = Readable::read(r)?;
		let mut addresses: Vec<SocketAddress> = Vec::new();
		let mut addr_readpos = 0;
		let mut excess = false;
		let mut excess_byte = 0;
		loop {
			if addr_len <= addr_readpos { break; }
			match Readable::read(r) {
				Ok(Ok(addr)) => {
					if addr_len < addr_readpos + 1 + addr.len() {
						return Err(DecodeError::BadLengthDescriptor);
					}
					addr_readpos += (1 + addr.len()) as u16;
					addresses.push(addr);
				},
				Ok(Err(unknown_descriptor)) => {
					excess = true;
					excess_byte = unknown_descriptor;
					break;
				},
				Err(DecodeError::ShortRead) => return Err(DecodeError::BadLengthDescriptor),
				Err(e) => return Err(e),
			}
		}

		let mut excess_data = vec![];
		let excess_address_data = if addr_readpos < addr_len {
			let mut excess_address_data = vec![0; (addr_len - addr_readpos) as usize];
			r.read_exact(&mut excess_address_data[if excess { 1 } else { 0 }..])?;
			if excess {
				excess_address_data[0] = excess_byte;
			}
			excess_address_data
		} else {
			if excess {
				excess_data.push(excess_byte);
			}
			Vec::new()
		};
		excess_data.extend(read_to_end(r)?.iter());
		Ok(UnsignedNodeAnnouncement {
			features,
			timestamp,
			node_id,
			rgb,
			alias,
			addresses,
			excess_address_data,
			excess_data,
		})
	}
}

impl_writeable!(NodeAnnouncement, {
	signature,
	contents
});

impl Readable for QueryShortChannelIds {
	fn read<R: Read>(r: &mut R) -> Result<Self, DecodeError> {
		let chain_hash: ChainHash = Readable::read(r)?;

		let encoding_len: u16 = Readable::read(r)?;
		let encoding_type: u8 = Readable::read(r)?;

		// Must be encoding_type=0 uncompressed serialization. We do not
		// support encoding_type=1 zlib serialization.
		if encoding_type != EncodingType::Uncompressed as u8 {
			return Err(DecodeError::UnsupportedCompression);
		}

		// We expect the encoding_len to always includes the 1-byte
		// encoding_type and that short_channel_ids are 8-bytes each
		if encoding_len == 0 || (encoding_len - 1) % 8 != 0 {
			return Err(DecodeError::InvalidValue);
		}

		// Read short_channel_ids (8-bytes each), for the u16 encoding_len
		// less the 1-byte encoding_type
		let short_channel_id_count: u16 = (encoding_len - 1)/8;
		let mut short_channel_ids = Vec::with_capacity(short_channel_id_count as usize);
		for _ in 0..short_channel_id_count {
			short_channel_ids.push(Readable::read(r)?);
		}

		Ok(QueryShortChannelIds {
			chain_hash,
			short_channel_ids,
		})
	}
}

impl Writeable for QueryShortChannelIds {
	fn write<W: Writer>(&self, w: &mut W) -> Result<(), io::Error> {
		// Calculated from 1-byte encoding_type plus 8-bytes per short_channel_id
		let encoding_len: u16 = 1 + self.short_channel_ids.len() as u16 * 8;

		self.chain_hash.write(w)?;
		encoding_len.write(w)?;

		// We only support type=0 uncompressed serialization
		(EncodingType::Uncompressed as u8).write(w)?;

		for scid in self.short_channel_ids.iter() {
			scid.write(w)?;
		}

		Ok(())
	}
}

impl_writeable_msg!(ReplyShortChannelIdsEnd, {
	chain_hash,
	full_information,
}, {});

impl QueryChannelRange {
	/// Calculates the overflow safe ending block height for the query.
	///
	/// Overflow returns `0xffffffff`, otherwise returns `first_blocknum + number_of_blocks`.
	pub fn end_blocknum(&self) -> u32 {
		match self.first_blocknum.checked_add(self.number_of_blocks) {
			Some(block) => block,
			None => u32::max_value(),
		}
	}
}

impl_writeable_msg!(QueryChannelRange, {
	chain_hash,
	first_blocknum,
	number_of_blocks
}, {});

impl Readable for ReplyChannelRange {
	fn read<R: Read>(r: &mut R) -> Result<Self, DecodeError> {
		let chain_hash: ChainHash = Readable::read(r)?;
		let first_blocknum: u32 = Readable::read(r)?;
		let number_of_blocks: u32 = Readable::read(r)?;
		let sync_complete: bool = Readable::read(r)?;

		let encoding_len: u16 = Readable::read(r)?;
		let encoding_type: u8 = Readable::read(r)?;

		// Must be encoding_type=0 uncompressed serialization. We do not
		// support encoding_type=1 zlib serialization.
		if encoding_type != EncodingType::Uncompressed as u8 {
			return Err(DecodeError::UnsupportedCompression);
		}

		// We expect the encoding_len to always includes the 1-byte
		// encoding_type and that short_channel_ids are 8-bytes each
		if encoding_len == 0 || (encoding_len - 1) % 8 != 0 {
			return Err(DecodeError::InvalidValue);
		}

		// Read short_channel_ids (8-bytes each), for the u16 encoding_len
		// less the 1-byte encoding_type
		let short_channel_id_count: u16 = (encoding_len - 1)/8;
		let mut short_channel_ids = Vec::with_capacity(short_channel_id_count as usize);
		for _ in 0..short_channel_id_count {
			short_channel_ids.push(Readable::read(r)?);
		}

		Ok(ReplyChannelRange {
			chain_hash,
			first_blocknum,
			number_of_blocks,
			sync_complete,
			short_channel_ids
		})
	}
}

impl Writeable for ReplyChannelRange {
	fn write<W: Writer>(&self, w: &mut W) -> Result<(), io::Error> {
		let encoding_len: u16 = 1 + self.short_channel_ids.len() as u16 * 8;
		self.chain_hash.write(w)?;
		self.first_blocknum.write(w)?;
		self.number_of_blocks.write(w)?;
		self.sync_complete.write(w)?;

		encoding_len.write(w)?;
		(EncodingType::Uncompressed as u8).write(w)?;
		for scid in self.short_channel_ids.iter() {
			scid.write(w)?;
		}

		Ok(())
	}
}

impl_writeable_msg!(GossipTimestampFilter, {
	chain_hash,
	first_timestamp,
	timestamp_range,
}, {});

#[cfg(test)]
mod tests {
	use std::convert::TryFrom;
	use bitcoin::{Transaction, TxIn, ScriptBuf, Sequence, Witness, TxOut};
	use hex::DisplayHex;
	use crate::ln::{PaymentPreimage, PaymentHash, PaymentSecret};
	use crate::ln::ChannelId;
	use crate::ln::features::{ChannelFeatures, ChannelTypeFeatures, InitFeatures, NodeFeatures};
	use crate::ln::msgs::{self, FinalOnionHopData, OnionErrorPacket};
	use crate::ln::msgs::SocketAddress;
	use crate::routing::gossip::{NodeAlias, NodeId};
	use crate::util::ser::{Writeable, Readable, ReadableArgs, Hostname, TransactionU16LenLimited};
	use crate::util::test_utils;

	use bitcoin::hashes::hex::FromHex;
	use bitcoin::address::Address;
	use bitcoin::network::constants::Network;
	use bitcoin::blockdata::constants::ChainHash;
	use bitcoin::blockdata::script::Builder;
	use bitcoin::blockdata::opcodes;
	use bitcoin::hash_types::Txid;
	use bitcoin::locktime::absolute::LockTime;

	use bitcoin::secp256k1::{PublicKey,SecretKey};
	use bitcoin::secp256k1::{Secp256k1, Message};

	use crate::io::{self, Cursor};
	use crate::prelude::*;
	use core::str::FromStr;
	use crate::chain::transaction::OutPoint;

	#[cfg(feature = "std")]
	use std::net::{Ipv4Addr, Ipv6Addr, SocketAddr, SocketAddrV4, SocketAddrV6, ToSocketAddrs};
	#[cfg(feature = "std")]
	use crate::ln::msgs::SocketAddressParseError;

	#[test]
	fn encoding_channel_reestablish() {
		let public_key = {
			let secp_ctx = Secp256k1::new();
			PublicKey::from_secret_key(&secp_ctx, &SecretKey::from_slice(&<Vec<u8>>::from_hex("0101010101010101010101010101010101010101010101010101010101010101").unwrap()[..]).unwrap())
		};

		let cr = msgs::ChannelReestablish {
			channel_id: ChannelId::from_bytes([4, 0, 0, 0, 0, 0, 0, 0, 5, 0, 0, 0, 0, 0, 0, 0, 6, 0, 0, 0, 0, 0, 0, 0, 7, 0, 0, 0, 0, 0, 0, 0]),
			next_local_commitment_number: 3,
			next_remote_commitment_number: 4,
			your_last_per_commitment_secret: [9;32],
			my_current_per_commitment_point: public_key,
			next_funding_txid: None,
		};

		let encoded_value = cr.encode();
		assert_eq!(
			encoded_value,
			vec![
				4, 0, 0, 0, 0, 0, 0, 0, 5, 0, 0, 0, 0, 0, 0, 0, 6, 0, 0, 0, 0, 0, 0, 0, 7, 0, 0, 0, 0, 0, 0, 0, // channel_id
				0, 0, 0, 0, 0, 0, 0, 3, // next_local_commitment_number
				0, 0, 0, 0, 0, 0, 0, 4, // next_remote_commitment_number
				9, 9, 9, 9, 9, 9, 9, 9, 9, 9, 9, 9, 9, 9, 9, 9, 9, 9, 9, 9, 9, 9, 9, 9, 9, 9, 9, 9, 9, 9, 9, 9, // your_last_per_commitment_secret
				3, 27, 132, 197, 86, 123, 18, 100, 64, 153, 93, 62, 213, 170, 186, 5, 101, 215, 30, 24, 52, 96, 72, 25, 255, 156, 23, 245, 233, 213, 221, 7, 143, // my_current_per_commitment_point
			]
		);
	}

	#[test]
	fn encoding_channel_reestablish_with_next_funding_txid() {
		let public_key = {
			let secp_ctx = Secp256k1::new();
			PublicKey::from_secret_key(&secp_ctx, &SecretKey::from_slice(&<Vec<u8>>::from_hex("0101010101010101010101010101010101010101010101010101010101010101").unwrap()[..]).unwrap())
		};

		let cr = msgs::ChannelReestablish {
			channel_id: ChannelId::from_bytes([4, 0, 0, 0, 0, 0, 0, 0, 5, 0, 0, 0, 0, 0, 0, 0, 6, 0, 0, 0, 0, 0, 0, 0, 7, 0, 0, 0, 0, 0, 0, 0]),
			next_local_commitment_number: 3,
			next_remote_commitment_number: 4,
			your_last_per_commitment_secret: [9;32],
			my_current_per_commitment_point: public_key,
			next_funding_txid: Some(Txid::from_raw_hash(bitcoin::hashes::Hash::from_slice(&[
				48, 167, 250, 69, 152, 48, 103, 172, 164, 99, 59, 19, 23, 11, 92, 84, 15, 80, 4, 12, 98, 82, 75, 31, 201, 11, 91, 23, 98, 23, 53, 124,
			]).unwrap())),
		};

		let encoded_value = cr.encode();
		assert_eq!(
			encoded_value,
			vec![
				4, 0, 0, 0, 0, 0, 0, 0, 5, 0, 0, 0, 0, 0, 0, 0, 6, 0, 0, 0, 0, 0, 0, 0, 7, 0, 0, 0, 0, 0, 0, 0, // channel_id
				0, 0, 0, 0, 0, 0, 0, 3, // next_local_commitment_number
				0, 0, 0, 0, 0, 0, 0, 4, // next_remote_commitment_number
				9, 9, 9, 9, 9, 9, 9, 9, 9, 9, 9, 9, 9, 9, 9, 9, 9, 9, 9, 9, 9, 9, 9, 9, 9, 9, 9, 9, 9, 9, 9, 9, // your_last_per_commitment_secret
				3, 27, 132, 197, 86, 123, 18, 100, 64, 153, 93, 62, 213, 170, 186, 5, 101, 215, 30, 24, 52, 96, 72, 25, 255, 156, 23, 245, 233, 213, 221, 7, 143, // my_current_per_commitment_point
				0, // Type (next_funding_txid)
				32, // Length
				48, 167, 250, 69, 152, 48, 103, 172, 164, 99, 59, 19, 23, 11, 92, 84, 15, 80, 4, 12, 98, 82, 75, 31, 201, 11, 91, 23, 98, 23, 53, 124, // Value
			]
		);
	}

	macro_rules! get_keys_from {
		($slice: expr, $secp_ctx: expr) => {
			{
				let privkey = SecretKey::from_slice(&<Vec<u8>>::from_hex($slice).unwrap()[..]).unwrap();
				let pubkey = PublicKey::from_secret_key(&$secp_ctx, &privkey);
				(privkey, pubkey)
			}
		}
	}

	macro_rules! get_sig_on {
		($privkey: expr, $ctx: expr, $string: expr) => {
			{
				let sighash = Message::from_slice(&$string.into_bytes()[..]).unwrap();
				$ctx.sign_ecdsa(&sighash, &$privkey)
			}
		}
	}

	#[test]
	fn encoding_announcement_signatures() {
		let secp_ctx = Secp256k1::new();
		let (privkey, _) = get_keys_from!("0101010101010101010101010101010101010101010101010101010101010101", secp_ctx);
		let sig_1 = get_sig_on!(privkey, secp_ctx, String::from("01010101010101010101010101010101"));
		let sig_2 = get_sig_on!(privkey, secp_ctx, String::from("02020202020202020202020202020202"));
		let announcement_signatures = msgs::AnnouncementSignatures {
			channel_id: ChannelId::from_bytes([4, 0, 0, 0, 0, 0, 0, 0, 5, 0, 0, 0, 0, 0, 0, 0, 6, 0, 0, 0, 0, 0, 0, 0, 7, 0, 0, 0, 0, 0, 0, 0]),
			short_channel_id: 2316138423780173,
			node_signature: sig_1,
			bitcoin_signature: sig_2,
		};

		let encoded_value = announcement_signatures.encode();
		assert_eq!(encoded_value, <Vec<u8>>::from_hex("040000000000000005000000000000000600000000000000070000000000000000083a840000034dd977cb9b53d93a6ff64bb5f1e158b4094b66e798fb12911168a3ccdf80a83096340a6a95da0ae8d9f776528eecdbb747eb6b545495a4319ed5378e35b21e073acf9953cef4700860f5967838eba2bae89288ad188ebf8b20bf995c3ea53a26df1876d0a3a0e13172ba286a673140190c02ba9da60a2e43a745188c8a83c7f3ef").unwrap());
	}

	fn do_encoding_channel_announcement(unknown_features_bits: bool, excess_data: bool) {
		let secp_ctx = Secp256k1::new();
		let (privkey_1, pubkey_1) = get_keys_from!("0101010101010101010101010101010101010101010101010101010101010101", secp_ctx);
		let (privkey_2, pubkey_2) = get_keys_from!("0202020202020202020202020202020202020202020202020202020202020202", secp_ctx);
		let (privkey_3, pubkey_3) = get_keys_from!("0303030303030303030303030303030303030303030303030303030303030303", secp_ctx);
		let (privkey_4, pubkey_4) = get_keys_from!("0404040404040404040404040404040404040404040404040404040404040404", secp_ctx);
		let sig_1 = get_sig_on!(privkey_1, secp_ctx, String::from("01010101010101010101010101010101"));
		let sig_2 = get_sig_on!(privkey_2, secp_ctx, String::from("01010101010101010101010101010101"));
		let sig_3 = get_sig_on!(privkey_3, secp_ctx, String::from("01010101010101010101010101010101"));
		let sig_4 = get_sig_on!(privkey_4, secp_ctx, String::from("01010101010101010101010101010101"));
		let mut features = ChannelFeatures::empty();
		if unknown_features_bits {
			features = ChannelFeatures::from_le_bytes(vec![0xFF, 0xFF]);
		}
		let unsigned_channel_announcement = msgs::UnsignedChannelAnnouncement {
			features,
			chain_hash: ChainHash::using_genesis_block(Network::Bitcoin),
			short_channel_id: 2316138423780173,
			node_id_1: NodeId::from_pubkey(&pubkey_1),
			node_id_2: NodeId::from_pubkey(&pubkey_2),
			bitcoin_key_1: NodeId::from_pubkey(&pubkey_3),
			bitcoin_key_2: NodeId::from_pubkey(&pubkey_4),
			excess_data: if excess_data { vec![10, 0, 0, 20, 0, 0, 30, 0, 0, 40] } else { Vec::new() },
		};
		let channel_announcement = msgs::ChannelAnnouncement {
			node_signature_1: sig_1,
			node_signature_2: sig_2,
			bitcoin_signature_1: sig_3,
			bitcoin_signature_2: sig_4,
			contents: unsigned_channel_announcement,
		};
		let encoded_value = channel_announcement.encode();
		let mut target_value = <Vec<u8>>::from_hex("d977cb9b53d93a6ff64bb5f1e158b4094b66e798fb12911168a3ccdf80a83096340a6a95da0ae8d9f776528eecdbb747eb6b545495a4319ed5378e35b21e073a1735b6a427e80d5fe7cd90a2f4ee08dc9c27cda7c35a4172e5d85b12c49d4232537e98f9b1f3c5e6989a8b9644e90e8918127680dbd0d4043510840fc0f1e11a216c280b5395a2546e7e4b2663e04f811622f15a4f91e83aa2e92ba2a573c139142c54ae63072a1ec1ee7dc0c04bde5c847806172aa05c92c22ae8e308d1d2692b12cc195ce0a2d1bda6a88befa19fa07f51caa75ce83837f28965600b8aacab0855ffb0e741ec5f7c41421e9829a9d48611c8c831f71be5ea73e66594977ffd").unwrap();
		if unknown_features_bits {
			target_value.append(&mut <Vec<u8>>::from_hex("0002ffff").unwrap());
		} else {
			target_value.append(&mut <Vec<u8>>::from_hex("0000").unwrap());
		}
		target_value.append(&mut <Vec<u8>>::from_hex("6fe28c0ab6f1b372c1a6a246ae63f74f931e8365e15a089c68d6190000000000").unwrap());
		target_value.append(&mut <Vec<u8>>::from_hex("00083a840000034d031b84c5567b126440995d3ed5aaba0565d71e1834604819ff9c17f5e9d5dd078f024d4b6cd1361032ca9bd2aeb9d900aa4d45d9ead80ac9423374c451a7254d076602531fe6068134503d2723133227c867ac8fa6c83c537e9a44c3c5bdbdcb1fe33703462779ad4aad39514614751a71085f2f10e1c7a593e4e030efb5b8721ce55b0b").unwrap());
		if excess_data {
			target_value.append(&mut <Vec<u8>>::from_hex("0a00001400001e000028").unwrap());
		}
		assert_eq!(encoded_value, target_value);
	}

	#[test]
	fn encoding_channel_announcement() {
		do_encoding_channel_announcement(true, false);
		do_encoding_channel_announcement(false, true);
		do_encoding_channel_announcement(false, false);
		do_encoding_channel_announcement(true, true);
	}

	fn do_encoding_node_announcement(unknown_features_bits: bool, ipv4: bool, ipv6: bool, onionv2: bool, onionv3: bool, hostname: bool, excess_address_data: bool, excess_data: bool) {
		let secp_ctx = Secp256k1::new();
		let (privkey_1, pubkey_1) = get_keys_from!("0101010101010101010101010101010101010101010101010101010101010101", secp_ctx);
		let sig_1 = get_sig_on!(privkey_1, secp_ctx, String::from("01010101010101010101010101010101"));
		let features = if unknown_features_bits {
			NodeFeatures::from_le_bytes(vec![0xFF, 0xFF])
		} else {
			// Set to some features we may support
			NodeFeatures::from_le_bytes(vec![2 | 1 << 5])
		};
		let mut addresses = Vec::new();
		if ipv4 {
			addresses.push(SocketAddress::TcpIpV4 {
				addr: [255, 254, 253, 252],
				port: 9735
			});
		}
		if ipv6 {
			addresses.push(SocketAddress::TcpIpV6 {
				addr: [255, 254, 253, 252, 251, 250, 249, 248, 247, 246, 245, 244, 243, 242, 241, 240],
				port: 9735
			});
		}
		if onionv2 {
			addresses.push(msgs::SocketAddress::OnionV2(
				[255, 254, 253, 252, 251, 250, 249, 248, 247, 246, 38, 7]
			));
		}
		if onionv3 {
			addresses.push(msgs::SocketAddress::OnionV3 {
				ed25519_pubkey:	[255, 254, 253, 252, 251, 250, 249, 248, 247, 246, 245, 244, 243, 242, 241, 240, 239, 238, 237, 236, 235, 234, 233, 232, 231, 230, 229, 228, 227, 226, 225, 224],
				checksum: 32,
				version: 16,
				port: 9735
			});
		}
		if hostname {
			addresses.push(SocketAddress::Hostname {
				hostname: Hostname::try_from(String::from("host")).unwrap(),
				port: 9735,
			});
		}
		let mut addr_len = 0;
		for addr in &addresses {
			addr_len += addr.len() + 1;
		}
		let unsigned_node_announcement = msgs::UnsignedNodeAnnouncement {
			features,
			timestamp: 20190119,
			node_id: NodeId::from_pubkey(&pubkey_1),
			rgb: [32; 3],
			alias: NodeAlias([16;32]),
			addresses,
			excess_address_data: if excess_address_data { vec![33, 108, 40, 11, 83, 149, 162, 84, 110, 126, 75, 38, 99, 224, 79, 129, 22, 34, 241, 90, 79, 146, 232, 58, 162, 233, 43, 162, 165, 115, 193, 57, 20, 44, 84, 174, 99, 7, 42, 30, 193, 238, 125, 192, 192, 75, 222, 92, 132, 120, 6, 23, 42, 160, 92, 146, 194, 42, 232, 227, 8, 209, 210, 105] } else { Vec::new() },
			excess_data: if excess_data { vec![59, 18, 204, 25, 92, 224, 162, 209, 189, 166, 168, 139, 239, 161, 159, 160, 127, 81, 202, 167, 92, 232, 56, 55, 242, 137, 101, 96, 11, 138, 172, 171, 8, 85, 255, 176, 231, 65, 236, 95, 124, 65, 66, 30, 152, 41, 169, 212, 134, 17, 200, 200, 49, 247, 27, 229, 234, 115, 230, 101, 148, 151, 127, 253] } else { Vec::new() },
		};
		addr_len += unsigned_node_announcement.excess_address_data.len() as u16;
		let node_announcement = msgs::NodeAnnouncement {
			signature: sig_1,
			contents: unsigned_node_announcement,
		};
		let encoded_value = node_announcement.encode();
		let mut target_value = <Vec<u8>>::from_hex("d977cb9b53d93a6ff64bb5f1e158b4094b66e798fb12911168a3ccdf80a83096340a6a95da0ae8d9f776528eecdbb747eb6b545495a4319ed5378e35b21e073a").unwrap();
		if unknown_features_bits {
			target_value.append(&mut <Vec<u8>>::from_hex("0002ffff").unwrap());
		} else {
			target_value.append(&mut <Vec<u8>>::from_hex("000122").unwrap());
		}
		target_value.append(&mut <Vec<u8>>::from_hex("013413a7031b84c5567b126440995d3ed5aaba0565d71e1834604819ff9c17f5e9d5dd078f2020201010101010101010101010101010101010101010101010101010101010101010").unwrap());
		target_value.append(&mut vec![(addr_len >> 8) as u8, addr_len as u8]);
		if ipv4 {
			target_value.append(&mut <Vec<u8>>::from_hex("01fffefdfc2607").unwrap());
		}
		if ipv6 {
			target_value.append(&mut <Vec<u8>>::from_hex("02fffefdfcfbfaf9f8f7f6f5f4f3f2f1f02607").unwrap());
		}
		if onionv2 {
			target_value.append(&mut <Vec<u8>>::from_hex("03fffefdfcfbfaf9f8f7f62607").unwrap());
		}
		if onionv3 {
			target_value.append(&mut <Vec<u8>>::from_hex("04fffefdfcfbfaf9f8f7f6f5f4f3f2f1f0efeeedecebeae9e8e7e6e5e4e3e2e1e00020102607").unwrap());
		}
		if hostname {
			target_value.append(&mut <Vec<u8>>::from_hex("0504686f73742607").unwrap());
		}
		if excess_address_data {
			target_value.append(&mut <Vec<u8>>::from_hex("216c280b5395a2546e7e4b2663e04f811622f15a4f92e83aa2e92ba2a573c139142c54ae63072a1ec1ee7dc0c04bde5c847806172aa05c92c22ae8e308d1d269").unwrap());
		}
		if excess_data {
			target_value.append(&mut <Vec<u8>>::from_hex("3b12cc195ce0a2d1bda6a88befa19fa07f51caa75ce83837f28965600b8aacab0855ffb0e741ec5f7c41421e9829a9d48611c8c831f71be5ea73e66594977ffd").unwrap());
		}
		assert_eq!(encoded_value, target_value);
	}

	#[test]
	fn encoding_node_announcement() {
		do_encoding_node_announcement(true, true, true, true, true, true, true, true);
		do_encoding_node_announcement(false, false, false, false, false, false, false, false);
		do_encoding_node_announcement(false, true, false, false, false, false, false, false);
		do_encoding_node_announcement(false, false, true, false, false, false, false, false);
		do_encoding_node_announcement(false, false, false, true, false, false, false, false);
		do_encoding_node_announcement(false, false, false, false, true, false, false, false);
		do_encoding_node_announcement(false, false, false, false, false, true, false, false);
		do_encoding_node_announcement(false, false, false, false, false, false, true, false);
		do_encoding_node_announcement(false, true, false, true, false, false, true, false);
		do_encoding_node_announcement(false, false, true, false, true, false, false, false);
	}

	fn do_encoding_channel_update(direction: bool, disable: bool, excess_data: bool) {
		let secp_ctx = Secp256k1::new();
		let (privkey_1, _) = get_keys_from!("0101010101010101010101010101010101010101010101010101010101010101", secp_ctx);
		let sig_1 = get_sig_on!(privkey_1, secp_ctx, String::from("01010101010101010101010101010101"));
		let unsigned_channel_update = msgs::UnsignedChannelUpdate {
			chain_hash: ChainHash::using_genesis_block(Network::Bitcoin),
			short_channel_id: 2316138423780173,
			timestamp: 20190119,
			flags: if direction { 1 } else { 0 } | if disable { 1 << 1 } else { 0 },
			cltv_expiry_delta: 144,
			htlc_minimum_msat: 1000000,
			htlc_maximum_msat: 131355275467161,
			fee_base_msat: 10000,
			fee_proportional_millionths: 20,
			excess_data: if excess_data { vec![0, 0, 0, 0, 59, 154, 202, 0] } else { Vec::new() }
		};
		let channel_update = msgs::ChannelUpdate {
			signature: sig_1,
			contents: unsigned_channel_update
		};
		let encoded_value = channel_update.encode();
		let mut target_value = <Vec<u8>>::from_hex("d977cb9b53d93a6ff64bb5f1e158b4094b66e798fb12911168a3ccdf80a83096340a6a95da0ae8d9f776528eecdbb747eb6b545495a4319ed5378e35b21e073a").unwrap();
		target_value.append(&mut <Vec<u8>>::from_hex("6fe28c0ab6f1b372c1a6a246ae63f74f931e8365e15a089c68d6190000000000").unwrap());
		target_value.append(&mut <Vec<u8>>::from_hex("00083a840000034d013413a7").unwrap());
		target_value.append(&mut <Vec<u8>>::from_hex("01").unwrap());
		target_value.append(&mut <Vec<u8>>::from_hex("00").unwrap());
		if direction {
			let flag = target_value.last_mut().unwrap();
			*flag = 1;
		}
		if disable {
			let flag = target_value.last_mut().unwrap();
			*flag = *flag | 1 << 1;
		}
		target_value.append(&mut <Vec<u8>>::from_hex("009000000000000f42400000271000000014").unwrap());
		target_value.append(&mut <Vec<u8>>::from_hex("0000777788889999").unwrap());
		if excess_data {
			target_value.append(&mut <Vec<u8>>::from_hex("000000003b9aca00").unwrap());
		}
		assert_eq!(encoded_value, target_value);
	}

	#[test]
	fn encoding_channel_update() {
		do_encoding_channel_update(false, false, false);
		do_encoding_channel_update(false, false, true);
		do_encoding_channel_update(true, false, false);
		do_encoding_channel_update(true, false, true);
		do_encoding_channel_update(false, true, false);
		do_encoding_channel_update(false, true, true);
		do_encoding_channel_update(true, true, false);
		do_encoding_channel_update(true, true, true);
	}

	fn do_encoding_open_channel(random_bit: bool, shutdown: bool, incl_chan_type: bool) {
		let secp_ctx = Secp256k1::new();
		let (_, pubkey_1) = get_keys_from!("0101010101010101010101010101010101010101010101010101010101010101", secp_ctx);
		let (_, pubkey_2) = get_keys_from!("0202020202020202020202020202020202020202020202020202020202020202", secp_ctx);
		let (_, pubkey_3) = get_keys_from!("0303030303030303030303030303030303030303030303030303030303030303", secp_ctx);
		let (_, pubkey_4) = get_keys_from!("0404040404040404040404040404040404040404040404040404040404040404", secp_ctx);
		let (_, pubkey_5) = get_keys_from!("0505050505050505050505050505050505050505050505050505050505050505", secp_ctx);
		let (_, pubkey_6) = get_keys_from!("0606060606060606060606060606060606060606060606060606060606060606", secp_ctx);
		let open_channel = msgs::OpenChannel {
			chain_hash: ChainHash::using_genesis_block(Network::Bitcoin),
			temporary_channel_id: ChannelId::from_bytes([2; 32]),
			funding_satoshis: 1311768467284833366,
			push_msat: 2536655962884945560,
			dust_limit_satoshis: 3608586615801332854,
			max_htlc_value_in_flight_msat: 8517154655701053848,
			channel_reserve_satoshis: 8665828695742877976,
			htlc_minimum_msat: 2316138423780173,
			feerate_per_kw: 821716,
			to_self_delay: 49340,
			max_accepted_htlcs: 49340,
			funding_pubkey: pubkey_1,
			revocation_basepoint: pubkey_2,
			payment_point: pubkey_3,
			delayed_payment_basepoint: pubkey_4,
			htlc_basepoint: pubkey_5,
			first_per_commitment_point: pubkey_6,
			channel_flags: if random_bit { 1 << 5 } else { 0 },
			shutdown_scriptpubkey: if shutdown { Some(Address::p2pkh(&::bitcoin::PublicKey{compressed: true, inner: pubkey_1}, Network::Testnet).script_pubkey()) } else { None },
			channel_type: if incl_chan_type { Some(ChannelTypeFeatures::empty()) } else { None },
		};
		let encoded_value = open_channel.encode();
		let mut target_value = Vec::new();
		target_value.append(&mut <Vec<u8>>::from_hex("6fe28c0ab6f1b372c1a6a246ae63f74f931e8365e15a089c68d6190000000000").unwrap());
		target_value.append(&mut <Vec<u8>>::from_hex("02020202020202020202020202020202020202020202020202020202020202021234567890123456233403289122369832144668701144767633030896203198784335490624111800083a840000034d000c89d4c0bcc0bc031b84c5567b126440995d3ed5aaba0565d71e1834604819ff9c17f5e9d5dd078f024d4b6cd1361032ca9bd2aeb9d900aa4d45d9ead80ac9423374c451a7254d076602531fe6068134503d2723133227c867ac8fa6c83c537e9a44c3c5bdbdcb1fe33703462779ad4aad39514614751a71085f2f10e1c7a593e4e030efb5b8721ce55b0b0362c0a046dacce86ddd0343c6d3c7c79c2208ba0d9c9cf24a6d046d21d21f90f703f006a18d5653c4edf5391ff23a61f03ff83d237e880ee61187fa9f379a028e0a").unwrap());
		if random_bit {
			target_value.append(&mut <Vec<u8>>::from_hex("20").unwrap());
		} else {
			target_value.append(&mut <Vec<u8>>::from_hex("00").unwrap());
		}
		if shutdown {
			target_value.append(&mut <Vec<u8>>::from_hex("001976a91479b000887626b294a914501a4cd226b58b23598388ac").unwrap());
		}
		if incl_chan_type {
			target_value.append(&mut <Vec<u8>>::from_hex("0100").unwrap());
		}
		assert_eq!(encoded_value, target_value);
	}

	#[test]
	fn encoding_open_channel() {
		do_encoding_open_channel(false, false, false);
		do_encoding_open_channel(false, false, true);
		do_encoding_open_channel(false, true, false);
		do_encoding_open_channel(false, true, true);
		do_encoding_open_channel(true, false, false);
		do_encoding_open_channel(true, false, true);
		do_encoding_open_channel(true, true, false);
		do_encoding_open_channel(true, true, true);
	}

	fn do_encoding_open_channelv2(random_bit: bool, shutdown: bool, incl_chan_type: bool, require_confirmed_inputs: bool) {
		let secp_ctx = Secp256k1::new();
		let (_, pubkey_1) = get_keys_from!("0101010101010101010101010101010101010101010101010101010101010101", secp_ctx);
		let (_, pubkey_2) = get_keys_from!("0202020202020202020202020202020202020202020202020202020202020202", secp_ctx);
		let (_, pubkey_3) = get_keys_from!("0303030303030303030303030303030303030303030303030303030303030303", secp_ctx);
		let (_, pubkey_4) = get_keys_from!("0404040404040404040404040404040404040404040404040404040404040404", secp_ctx);
		let (_, pubkey_5) = get_keys_from!("0505050505050505050505050505050505050505050505050505050505050505", secp_ctx);
		let (_, pubkey_6) = get_keys_from!("0606060606060606060606060606060606060606060606060606060606060606", secp_ctx);
		let (_, pubkey_7) = get_keys_from!("0707070707070707070707070707070707070707070707070707070707070707", secp_ctx);
		let open_channelv2 = msgs::OpenChannelV2 {
			chain_hash: ChainHash::using_genesis_block(Network::Bitcoin),
			temporary_channel_id: ChannelId::from_bytes([2; 32]),
			funding_feerate_sat_per_1000_weight: 821716,
			commitment_feerate_sat_per_1000_weight: 821716,
			funding_satoshis: 1311768467284833366,
			dust_limit_satoshis: 3608586615801332854,
			max_htlc_value_in_flight_msat: 8517154655701053848,
			htlc_minimum_msat: 2316138423780173,
			to_self_delay: 49340,
			max_accepted_htlcs: 49340,
			locktime: 305419896,
			funding_pubkey: pubkey_1,
			revocation_basepoint: pubkey_2,
			payment_basepoint: pubkey_3,
			delayed_payment_basepoint: pubkey_4,
			htlc_basepoint: pubkey_5,
			first_per_commitment_point: pubkey_6,
			second_per_commitment_point: pubkey_7,
			channel_flags: if random_bit { 1 << 5 } else { 0 },
			shutdown_scriptpubkey: if shutdown { Some(Address::p2pkh(&::bitcoin::PublicKey{compressed: true, inner: pubkey_1}, Network::Testnet).script_pubkey()) } else { None },
			channel_type: if incl_chan_type { Some(ChannelTypeFeatures::empty()) } else { None },
			require_confirmed_inputs: if require_confirmed_inputs { Some(()) } else { None },
		};
		let encoded_value = open_channelv2.encode();
		let mut target_value = Vec::new();
		target_value.append(&mut <Vec<u8>>::from_hex("6fe28c0ab6f1b372c1a6a246ae63f74f931e8365e15a089c68d6190000000000").unwrap());
		target_value.append(&mut <Vec<u8>>::from_hex("0202020202020202020202020202020202020202020202020202020202020202").unwrap());
		target_value.append(&mut <Vec<u8>>::from_hex("000c89d4").unwrap());
		target_value.append(&mut <Vec<u8>>::from_hex("000c89d4").unwrap());
		target_value.append(&mut <Vec<u8>>::from_hex("1234567890123456").unwrap());
		target_value.append(&mut <Vec<u8>>::from_hex("3214466870114476").unwrap());
		target_value.append(&mut <Vec<u8>>::from_hex("7633030896203198").unwrap());
		target_value.append(&mut <Vec<u8>>::from_hex("00083a840000034d").unwrap());
		target_value.append(&mut <Vec<u8>>::from_hex("c0bc").unwrap());
		target_value.append(&mut <Vec<u8>>::from_hex("c0bc").unwrap());
		target_value.append(&mut <Vec<u8>>::from_hex("12345678").unwrap());
		target_value.append(&mut <Vec<u8>>::from_hex("031b84c5567b126440995d3ed5aaba0565d71e1834604819ff9c17f5e9d5dd078f").unwrap());
		target_value.append(&mut <Vec<u8>>::from_hex("024d4b6cd1361032ca9bd2aeb9d900aa4d45d9ead80ac9423374c451a7254d0766").unwrap());
		target_value.append(&mut <Vec<u8>>::from_hex("02531fe6068134503d2723133227c867ac8fa6c83c537e9a44c3c5bdbdcb1fe337").unwrap());
		target_value.append(&mut <Vec<u8>>::from_hex("03462779ad4aad39514614751a71085f2f10e1c7a593e4e030efb5b8721ce55b0b").unwrap());
		target_value.append(&mut <Vec<u8>>::from_hex("0362c0a046dacce86ddd0343c6d3c7c79c2208ba0d9c9cf24a6d046d21d21f90f7").unwrap());
		target_value.append(&mut <Vec<u8>>::from_hex("03f006a18d5653c4edf5391ff23a61f03ff83d237e880ee61187fa9f379a028e0a").unwrap());
		target_value.append(&mut <Vec<u8>>::from_hex("02989c0b76cb563971fdc9bef31ec06c3560f3249d6ee9e5d83c57625596e05f6f").unwrap());

		if random_bit {
			target_value.append(&mut <Vec<u8>>::from_hex("20").unwrap());
		} else {
			target_value.append(&mut <Vec<u8>>::from_hex("00").unwrap());
		}
		if shutdown {
			target_value.append(&mut <Vec<u8>>::from_hex("001b").unwrap()); // Type 0 + Length 27
			target_value.append(&mut <Vec<u8>>::from_hex("001976a91479b000887626b294a914501a4cd226b58b23598388ac").unwrap());
		}
		if incl_chan_type {
			target_value.append(&mut <Vec<u8>>::from_hex("0100").unwrap());
		}
		if require_confirmed_inputs {
			target_value.append(&mut <Vec<u8>>::from_hex("0200").unwrap());
		}
		assert_eq!(encoded_value, target_value);
	}

	#[test]
	fn encoding_open_channelv2() {
		do_encoding_open_channelv2(false, false, false, false);
		do_encoding_open_channelv2(false, false, false, true);
		do_encoding_open_channelv2(false, false, true, false);
		do_encoding_open_channelv2(false, false, true, true);
		do_encoding_open_channelv2(false, true, false, false);
		do_encoding_open_channelv2(false, true, false, true);
		do_encoding_open_channelv2(false, true, true, false);
		do_encoding_open_channelv2(false, true, true, true);
		do_encoding_open_channelv2(true, false, false, false);
		do_encoding_open_channelv2(true, false, false, true);
		do_encoding_open_channelv2(true, false, true, false);
		do_encoding_open_channelv2(true, false, true, true);
		do_encoding_open_channelv2(true, true, false, false);
		do_encoding_open_channelv2(true, true, false, true);
		do_encoding_open_channelv2(true, true, true, false);
		do_encoding_open_channelv2(true, true, true, true);
	}

	fn do_encoding_accept_channel(shutdown: bool) {
		let secp_ctx = Secp256k1::new();
		let (_, pubkey_1) = get_keys_from!("0101010101010101010101010101010101010101010101010101010101010101", secp_ctx);
		let (_, pubkey_2) = get_keys_from!("0202020202020202020202020202020202020202020202020202020202020202", secp_ctx);
		let (_, pubkey_3) = get_keys_from!("0303030303030303030303030303030303030303030303030303030303030303", secp_ctx);
		let (_, pubkey_4) = get_keys_from!("0404040404040404040404040404040404040404040404040404040404040404", secp_ctx);
		let (_, pubkey_5) = get_keys_from!("0505050505050505050505050505050505050505050505050505050505050505", secp_ctx);
		let (_, pubkey_6) = get_keys_from!("0606060606060606060606060606060606060606060606060606060606060606", secp_ctx);
		let accept_channel = msgs::AcceptChannel {
			temporary_channel_id: ChannelId::from_bytes([2; 32]),
			dust_limit_satoshis: 1311768467284833366,
			max_htlc_value_in_flight_msat: 2536655962884945560,
			channel_reserve_satoshis: 3608586615801332854,
			htlc_minimum_msat: 2316138423780173,
			minimum_depth: 821716,
			to_self_delay: 49340,
			max_accepted_htlcs: 49340,
			funding_pubkey: pubkey_1,
			revocation_basepoint: pubkey_2,
			payment_point: pubkey_3,
			delayed_payment_basepoint: pubkey_4,
			htlc_basepoint: pubkey_5,
			first_per_commitment_point: pubkey_6,
			shutdown_scriptpubkey: if shutdown { Some(Address::p2pkh(&::bitcoin::PublicKey{compressed: true, inner: pubkey_1}, Network::Testnet).script_pubkey()) } else { None },
			channel_type: None,
			#[cfg(taproot)]
			next_local_nonce: None,
		};
		let encoded_value = accept_channel.encode();
		let mut target_value = <Vec<u8>>::from_hex("020202020202020202020202020202020202020202020202020202020202020212345678901234562334032891223698321446687011447600083a840000034d000c89d4c0bcc0bc031b84c5567b126440995d3ed5aaba0565d71e1834604819ff9c17f5e9d5dd078f024d4b6cd1361032ca9bd2aeb9d900aa4d45d9ead80ac9423374c451a7254d076602531fe6068134503d2723133227c867ac8fa6c83c537e9a44c3c5bdbdcb1fe33703462779ad4aad39514614751a71085f2f10e1c7a593e4e030efb5b8721ce55b0b0362c0a046dacce86ddd0343c6d3c7c79c2208ba0d9c9cf24a6d046d21d21f90f703f006a18d5653c4edf5391ff23a61f03ff83d237e880ee61187fa9f379a028e0a").unwrap();
		if shutdown {
			target_value.append(&mut <Vec<u8>>::from_hex("001976a91479b000887626b294a914501a4cd226b58b23598388ac").unwrap());
		}
		assert_eq!(encoded_value, target_value);
	}

	#[test]
	fn encoding_accept_channel() {
		do_encoding_accept_channel(false);
		do_encoding_accept_channel(true);
	}

	fn do_encoding_accept_channelv2(shutdown: bool) {
		let secp_ctx = Secp256k1::new();
		let (_, pubkey_1) = get_keys_from!("0101010101010101010101010101010101010101010101010101010101010101", secp_ctx);
		let (_, pubkey_2) = get_keys_from!("0202020202020202020202020202020202020202020202020202020202020202", secp_ctx);
		let (_, pubkey_3) = get_keys_from!("0303030303030303030303030303030303030303030303030303030303030303", secp_ctx);
		let (_, pubkey_4) = get_keys_from!("0404040404040404040404040404040404040404040404040404040404040404", secp_ctx);
		let (_, pubkey_5) = get_keys_from!("0505050505050505050505050505050505050505050505050505050505050505", secp_ctx);
		let (_, pubkey_6) = get_keys_from!("0606060606060606060606060606060606060606060606060606060606060606", secp_ctx);
		let (_, pubkey_7) = get_keys_from!("0707070707070707070707070707070707070707070707070707070707070707", secp_ctx);
		let accept_channelv2 = msgs::AcceptChannelV2 {
			temporary_channel_id: ChannelId::from_bytes([2; 32]),
			funding_satoshis: 1311768467284833366,
			dust_limit_satoshis: 1311768467284833366,
			max_htlc_value_in_flight_msat: 2536655962884945560,
			htlc_minimum_msat: 2316138423780173,
			minimum_depth: 821716,
			to_self_delay: 49340,
			max_accepted_htlcs: 49340,
			funding_pubkey: pubkey_1,
			revocation_basepoint: pubkey_2,
			payment_basepoint: pubkey_3,
			delayed_payment_basepoint: pubkey_4,
			htlc_basepoint: pubkey_5,
			first_per_commitment_point: pubkey_6,
			second_per_commitment_point: pubkey_7,
			shutdown_scriptpubkey: if shutdown { Some(Address::p2pkh(&::bitcoin::PublicKey{compressed: true, inner: pubkey_1}, Network::Testnet).script_pubkey()) } else { None },
			channel_type: None,
			require_confirmed_inputs: None,
		};
		let encoded_value = accept_channelv2.encode();
		let mut target_value = <Vec<u8>>::from_hex("0202020202020202020202020202020202020202020202020202020202020202").unwrap(); // temporary_channel_id
		target_value.append(&mut <Vec<u8>>::from_hex("1234567890123456").unwrap()); // funding_satoshis
		target_value.append(&mut <Vec<u8>>::from_hex("1234567890123456").unwrap()); // dust_limit_satoshis
		target_value.append(&mut <Vec<u8>>::from_hex("2334032891223698").unwrap()); // max_htlc_value_in_flight_msat
		target_value.append(&mut <Vec<u8>>::from_hex("00083a840000034d").unwrap()); // htlc_minimum_msat
		target_value.append(&mut <Vec<u8>>::from_hex("000c89d4").unwrap()); //  minimum_depth
		target_value.append(&mut <Vec<u8>>::from_hex("c0bc").unwrap()); // to_self_delay
		target_value.append(&mut <Vec<u8>>::from_hex("c0bc").unwrap()); // max_accepted_htlcs
		target_value.append(&mut <Vec<u8>>::from_hex("031b84c5567b126440995d3ed5aaba0565d71e1834604819ff9c17f5e9d5dd078f").unwrap()); // funding_pubkey
		target_value.append(&mut <Vec<u8>>::from_hex("024d4b6cd1361032ca9bd2aeb9d900aa4d45d9ead80ac9423374c451a7254d0766").unwrap()); // revocation_basepoint
		target_value.append(&mut <Vec<u8>>::from_hex("02531fe6068134503d2723133227c867ac8fa6c83c537e9a44c3c5bdbdcb1fe337").unwrap()); // payment_basepoint
		target_value.append(&mut <Vec<u8>>::from_hex("03462779ad4aad39514614751a71085f2f10e1c7a593e4e030efb5b8721ce55b0b").unwrap()); // delayed_payment_basepoint
		target_value.append(&mut <Vec<u8>>::from_hex("0362c0a046dacce86ddd0343c6d3c7c79c2208ba0d9c9cf24a6d046d21d21f90f7").unwrap()); // htlc_basepoint
		target_value.append(&mut <Vec<u8>>::from_hex("03f006a18d5653c4edf5391ff23a61f03ff83d237e880ee61187fa9f379a028e0a").unwrap()); // first_per_commitment_point
		target_value.append(&mut <Vec<u8>>::from_hex("02989c0b76cb563971fdc9bef31ec06c3560f3249d6ee9e5d83c57625596e05f6f").unwrap()); // second_per_commitment_point
		if shutdown {
			target_value.append(&mut <Vec<u8>>::from_hex("001b").unwrap()); // Type 0 + Length 27
			target_value.append(&mut <Vec<u8>>::from_hex("001976a91479b000887626b294a914501a4cd226b58b23598388ac").unwrap());
		}
		assert_eq!(encoded_value, target_value);
	}

	#[test]
	fn encoding_accept_channelv2() {
		do_encoding_accept_channelv2(false);
		do_encoding_accept_channelv2(true);
	}

	#[test]
	fn encoding_funding_created() {
		let secp_ctx = Secp256k1::new();
		let (privkey_1, _) = get_keys_from!("0101010101010101010101010101010101010101010101010101010101010101", secp_ctx);
		let sig_1 = get_sig_on!(privkey_1, secp_ctx, String::from("01010101010101010101010101010101"));
		let funding_created = msgs::FundingCreated {
			temporary_channel_id: ChannelId::from_bytes([2; 32]),
			funding_txid: Txid::from_str("c2d4449afa8d26140898dd54d3390b057ba2a5afcf03ba29d7dc0d8b9ffe966e").unwrap(),
			funding_output_index: 255,
			signature: sig_1,
			#[cfg(taproot)]
			partial_signature_with_nonce: None,
			#[cfg(taproot)]
			next_local_nonce: None,
		};
		let encoded_value = funding_created.encode();
		let target_value = <Vec<u8>>::from_hex("02020202020202020202020202020202020202020202020202020202020202026e96fe9f8b0ddcd729ba03cfafa5a27b050b39d354dd980814268dfa9a44d4c200ffd977cb9b53d93a6ff64bb5f1e158b4094b66e798fb12911168a3ccdf80a83096340a6a95da0ae8d9f776528eecdbb747eb6b545495a4319ed5378e35b21e073a").unwrap();
		assert_eq!(encoded_value, target_value);
	}

	#[test]
	fn encoding_funding_signed() {
		let secp_ctx = Secp256k1::new();
		let (privkey_1, _) = get_keys_from!("0101010101010101010101010101010101010101010101010101010101010101", secp_ctx);
		let sig_1 = get_sig_on!(privkey_1, secp_ctx, String::from("01010101010101010101010101010101"));
		let funding_signed = msgs::FundingSigned {
			channel_id: ChannelId::from_bytes([2; 32]),
			signature: sig_1,
			#[cfg(taproot)]
			partial_signature_with_nonce: None,
		};
		let encoded_value = funding_signed.encode();
		let target_value = <Vec<u8>>::from_hex("0202020202020202020202020202020202020202020202020202020202020202d977cb9b53d93a6ff64bb5f1e158b4094b66e798fb12911168a3ccdf80a83096340a6a95da0ae8d9f776528eecdbb747eb6b545495a4319ed5378e35b21e073a").unwrap();
		assert_eq!(encoded_value, target_value);
	}

	#[test]
	fn encoding_channel_ready() {
		let secp_ctx = Secp256k1::new();
		let (_, pubkey_1,) = get_keys_from!("0101010101010101010101010101010101010101010101010101010101010101", secp_ctx);
		let channel_ready = msgs::ChannelReady {
			channel_id: ChannelId::from_bytes([2; 32]),
			next_per_commitment_point: pubkey_1,
			short_channel_id_alias: None,
		};
		let encoded_value = channel_ready.encode();
		let target_value = <Vec<u8>>::from_hex("0202020202020202020202020202020202020202020202020202020202020202031b84c5567b126440995d3ed5aaba0565d71e1834604819ff9c17f5e9d5dd078f").unwrap();
		assert_eq!(encoded_value, target_value);
	}

	/// #SPLICING

	#[test]
	fn encoding_splice() {
		let secp_ctx = Secp256k1::new();
		let (_, pubkey_1,) = get_keys_from!("0101010101010101010101010101010101010101010101010101010101010101", secp_ctx);
		let splice = msgs::Splice {
			chain_hash: ChainHash::from_hex("6fe28c0ab6f1b372c1a6a246ae63f74f931e8365e15a089c68d6190000000000").unwrap(),
			channel_id: ChannelId::from_bytes([2; 32]),
			relative_satoshis: 123456,
			funding_feerate_perkw: 2000,
			locktime: 0,
			funding_pubkey: pubkey_1,
		};
		let encoded_value = splice.encode();
		assert_eq!(encoded_value.as_hex().to_string(), "02020202020202020202020202020202020202020202020202020202020202026fe28c0ab6f1b372c1a6a246ae63f74f931e8365e15a089c68d6190000000000000000000001e240000007d000000000031b84c5567b126440995d3ed5aaba0565d71e1834604819ff9c17f5e9d5dd078f");
	}

	#[test]
	fn encoding_stfu() {
		let stfu = msgs::Stfu {
			channel_id: ChannelId::from_bytes([2; 32]),
			initiator: 1,
		};
		let encoded_value = stfu.encode();
		assert_eq!(encoded_value.as_hex().to_string(), "020202020202020202020202020202020202020202020202020202020202020201");
	}

	#[test]
	fn encoding_splice_ack() {
		let secp_ctx = Secp256k1::new();
		let (_, pubkey_1,) = get_keys_from!("0101010101010101010101010101010101010101010101010101010101010101", secp_ctx);
		let splice = msgs::SpliceAck {
			chain_hash: ChainHash::from_hex("6fe28c0ab6f1b372c1a6a246ae63f74f931e8365e15a089c68d6190000000000").unwrap(),
			channel_id: ChannelId::from_bytes([2; 32]),
			relative_satoshis: 123456,
			funding_pubkey: pubkey_1,
		};
		let encoded_value = splice.encode();
		assert_eq!(encoded_value.as_hex().to_string(), "02020202020202020202020202020202020202020202020202020202020202026fe28c0ab6f1b372c1a6a246ae63f74f931e8365e15a089c68d6190000000000000000000001e240031b84c5567b126440995d3ed5aaba0565d71e1834604819ff9c17f5e9d5dd078f");
	}

	#[test]
	fn encoding_splice_locked() {
		let splice = msgs::SpliceLocked {
			channel_id: ChannelId::from_bytes([2; 32]),
		};
		let encoded_value = splice.encode();
		assert_eq!(encoded_value.as_hex().to_string(), "0202020202020202020202020202020202020202020202020202020202020202");
	}

	#[test]
	fn encoding_splice() {
		let secp_ctx = Secp256k1::new();
		let (_, pubkey_1,) = get_keys_from!("0101010101010101010101010101010101010101010101010101010101010101", secp_ctx);
		let splice = msgs::Splice {
			chain_hash: ChainHash::from_hex("6fe28c0ab6f1b372c1a6a246ae63f74f931e8365e15a089c68d6190000000000").unwrap(),
			channel_id: ChannelId::from_bytes([2; 32]),
			relative_satoshis: 123456,
			funding_feerate_perkw: 2000,
			locktime: 0,
			funding_pubkey: pubkey_1,
		};
		let encoded_value = splice.encode();
		assert_eq!(encoded_value.as_hex().to_string(), "02020202020202020202020202020202020202020202020202020202020202026fe28c0ab6f1b372c1a6a246ae63f74f931e8365e15a089c68d6190000000000000000000001e240000007d000000000031b84c5567b126440995d3ed5aaba0565d71e1834604819ff9c17f5e9d5dd078f");
	}

	#[test]
	fn encoding_stfu() {
		let stfu = msgs::Stfu {
			channel_id: ChannelId::from_bytes([2; 32]),
			initiator: 1,
		};
		let encoded_value = stfu.encode();
		assert_eq!(encoded_value.as_hex().to_string(), "020202020202020202020202020202020202020202020202020202020202020201");
	}

	#[test]
	fn encoding_splice_ack() {
		let secp_ctx = Secp256k1::new();
		let (_, pubkey_1,) = get_keys_from!("0101010101010101010101010101010101010101010101010101010101010101", secp_ctx);
		let splice = msgs::SpliceAck {
			chain_hash: ChainHash::from_hex("6fe28c0ab6f1b372c1a6a246ae63f74f931e8365e15a089c68d6190000000000").unwrap(),
			channel_id: ChannelId::from_bytes([2; 32]),
			relative_satoshis: 123456,
			funding_pubkey: pubkey_1,
		};
		let encoded_value = splice.encode();
		assert_eq!(encoded_value.as_hex().to_string(), "02020202020202020202020202020202020202020202020202020202020202026fe28c0ab6f1b372c1a6a246ae63f74f931e8365e15a089c68d6190000000000000000000001e240031b84c5567b126440995d3ed5aaba0565d71e1834604819ff9c17f5e9d5dd078f");
	}

	#[test]
	fn encoding_splice_locked() {
		let splice = msgs::SpliceLocked {
			channel_id: ChannelId::from_bytes([2; 32]),
		};
		let encoded_value = splice.encode();
		assert_eq!(encoded_value.as_hex().to_string(), "0202020202020202020202020202020202020202020202020202020202020202");
	}

	#[test]
	fn encoding_tx_add_input() {
		let tx_add_input = msgs::TxAddInput {
			channel_id: ChannelId::from_bytes([2; 32]),
			serial_id: 4886718345,
			prevtx: TransactionU16LenLimited::new(Transaction {
				version: 2,
				lock_time: LockTime::ZERO,
				input: vec![TxIn {
					previous_output: OutPoint { txid: Txid::from_str("305bab643ee297b8b6b76b320792c8223d55082122cb606bf89382146ced9c77").unwrap(), index: 2 }.into_bitcoin_outpoint(),
					script_sig: ScriptBuf::new(),
					sequence: Sequence(0xfffffffd),
					witness: Witness::from_slice(&vec![
						<Vec<u8>>::from_hex("304402206af85b7dd67450ad12c979302fac49dfacbc6a8620f49c5da2b5721cf9565ca502207002b32fed9ce1bf095f57aeb10c36928ac60b12e723d97d2964a54640ceefa701").unwrap(),
						<Vec<u8>>::from_hex("0301ab7dc16488303549bfcdd80f6ae5ee4c20bf97ab5410bbd6b1bfa85dcd6944").unwrap()]),
				}],
				output: vec![
					TxOut {
						value: 12704566,
						script_pubkey: Address::from_str("bc1qzlffunw52jav8vwdu5x3jfk6sr8u22rmq3xzw2").unwrap().payload.script_pubkey(),
					},
					TxOut {
						value: 245148,
						script_pubkey: Address::from_str("bc1qxmk834g5marzm227dgqvynd23y2nvt2ztwcw2z").unwrap().payload.script_pubkey(),
					},
				],
			}).unwrap(),
			prevtx_out: 305419896,
			sequence: 305419896,
		};
		let encoded_value = tx_add_input.encode();
		let target_value = <Vec<u8>>::from_hex("0202020202020202020202020202020202020202020202020202020202020202000000012345678900de02000000000101779ced6c148293f86b60cb222108553d22c89207326bb7b6b897e23e64ab5b300200000000fdffffff0236dbc1000000000016001417d29e4dd454bac3b1cde50d1926da80cfc5287b9cbd03000000000016001436ec78d514df462da95e6a00c24daa8915362d420247304402206af85b7dd67450ad12c979302fac49dfacbc6a8620f49c5da2b5721cf9565ca502207002b32fed9ce1bf095f57aeb10c36928ac60b12e723d97d2964a54640ceefa701210301ab7dc16488303549bfcdd80f6ae5ee4c20bf97ab5410bbd6b1bfa85dcd6944000000001234567812345678").unwrap();
		assert_eq!(encoded_value, target_value);
	}

	#[test]
	fn encoding_tx_add_output() {
		let tx_add_output = msgs::TxAddOutput {
			channel_id: ChannelId::from_bytes([2; 32]),
			serial_id: 4886718345,
			sats: 4886718345,
			script: Address::from_str("bc1qxmk834g5marzm227dgqvynd23y2nvt2ztwcw2z").unwrap().payload.script_pubkey(),
		};
		let encoded_value = tx_add_output.encode();
		let target_value = <Vec<u8>>::from_hex("0202020202020202020202020202020202020202020202020202020202020202000000012345678900000001234567890016001436ec78d514df462da95e6a00c24daa8915362d42").unwrap();
		assert_eq!(encoded_value, target_value);
	}

	#[test]
	fn encoding_tx_remove_input() {
		let tx_remove_input = msgs::TxRemoveInput {
			channel_id: ChannelId::from_bytes([2; 32]),
			serial_id: 4886718345,
		};
		let encoded_value = tx_remove_input.encode();
		let target_value = <Vec<u8>>::from_hex("02020202020202020202020202020202020202020202020202020202020202020000000123456789").unwrap();
		assert_eq!(encoded_value, target_value);
	}

	#[test]
	fn encoding_tx_remove_output() {
		let tx_remove_output = msgs::TxRemoveOutput {
			channel_id: ChannelId::from_bytes([2; 32]),
			serial_id: 4886718345,
		};
		let encoded_value = tx_remove_output.encode();
		let target_value = <Vec<u8>>::from_hex("02020202020202020202020202020202020202020202020202020202020202020000000123456789").unwrap();
		assert_eq!(encoded_value, target_value);
	}

	#[test]
	fn encoding_tx_complete() {
		let tx_complete = msgs::TxComplete {
			channel_id: ChannelId::from_bytes([2; 32]),
		};
		let encoded_value = tx_complete.encode();
		let target_value = <Vec<u8>>::from_hex("0202020202020202020202020202020202020202020202020202020202020202").unwrap();
		assert_eq!(encoded_value, target_value);
	}

	#[test]
	fn encoding_tx_signatures() {
		let secp_ctx = Secp256k1::new();
		let (privkey_1, _) = get_keys_from!("0101010101010101010101010101010101010101010101010101010101010101", secp_ctx);
		let sig_1 = get_sig_on!(privkey_1, secp_ctx, String::from("01010101010101010101010101010101"));

		let tx_signatures = msgs::TxSignatures {
			channel_id: ChannelId::from_bytes([2; 32]),
			tx_hash: Txid::from_str("c2d4449afa8d26140898dd54d3390b057ba2a5afcf03ba29d7dc0d8b9ffe966e").unwrap(),
			witnesses: vec![
				Witness::from_slice(&vec![
					<Vec<u8>>::from_hex("304402206af85b7dd67450ad12c979302fac49dfacbc6a8620f49c5da2b5721cf9565ca502207002b32fed9ce1bf095f57aeb10c36928ac60b12e723d97d2964a54640ceefa701").unwrap(),
					<Vec<u8>>::from_hex("0301ab7dc16488303549bfcdd80f6ae5ee4c20bf97ab5410bbd6b1bfa85dcd6944").unwrap()]),
				Witness::from_slice(&vec![
					<Vec<u8>>::from_hex("3045022100ee00dbf4a862463e837d7c08509de814d620e4d9830fa84818713e0fa358f145022021c3c7060c4d53fe84fd165d60208451108a778c13b92ca4c6bad439236126cc01").unwrap(),
					<Vec<u8>>::from_hex("028fbbf0b16f5ba5bcb5dd37cd4047ce6f726a21c06682f9ec2f52b057de1dbdb5").unwrap()]),
			],
			tlvs: Some(sig_1),
		};
		let encoded_value = tx_signatures.encode();
		let mut target_value = <Vec<u8>>::from_hex("0202020202020202020202020202020202020202020202020202020202020202").unwrap(); // channel_id
		target_value.append(&mut <Vec<u8>>::from_hex("6e96fe9f8b0ddcd729ba03cfafa5a27b050b39d354dd980814268dfa9a44d4c2").unwrap()); // tx_hash (sha256) (big endian byte order)
		target_value.append(&mut <Vec<u8>>::from_hex("0002").unwrap()); // num_witnesses (u16)
		// Witness 1
		target_value.append(&mut <Vec<u8>>::from_hex("006b").unwrap()); // len of witness_data
		target_value.append(&mut <Vec<u8>>::from_hex("02").unwrap()); // num_witness_elements (VarInt)
		target_value.append(&mut <Vec<u8>>::from_hex("47").unwrap()); // len of witness element data (VarInt)
		target_value.append(&mut <Vec<u8>>::from_hex("304402206af85b7dd67450ad12c979302fac49dfacbc6a8620f49c5da2b5721cf9565ca502207002b32fed9ce1bf095f57aeb10c36928ac60b12e723d97d2964a54640ceefa701").unwrap());
		target_value.append(&mut <Vec<u8>>::from_hex("21").unwrap()); // len of witness element data (VarInt)
		target_value.append(&mut <Vec<u8>>::from_hex("0301ab7dc16488303549bfcdd80f6ae5ee4c20bf97ab5410bbd6b1bfa85dcd6944").unwrap());
		// Witness 2
		target_value.append(&mut <Vec<u8>>::from_hex("006c").unwrap()); // len of witness_data
		target_value.append(&mut <Vec<u8>>::from_hex("02").unwrap()); // num_witness_elements (VarInt)
		target_value.append(&mut <Vec<u8>>::from_hex("48").unwrap()); // len of witness element data (VarInt)
		target_value.append(&mut <Vec<u8>>::from_hex("3045022100ee00dbf4a862463e837d7c08509de814d620e4d9830fa84818713e0fa358f145022021c3c7060c4d53fe84fd165d60208451108a778c13b92ca4c6bad439236126cc01").unwrap());
		target_value.append(&mut <Vec<u8>>::from_hex("21").unwrap()); // len of witness element data (VarInt)
		target_value.append(&mut <Vec<u8>>::from_hex("028fbbf0b16f5ba5bcb5dd37cd4047ce6f726a21c06682f9ec2f52b057de1dbdb5").unwrap());
<<<<<<< HEAD
		target_value.append(&mut <Vec<u8>>::from_hex("0040").unwrap()); // type and len (64)
		target_value.append(&mut <Vec<u8>>::from_hex("d977cb9b53d93a6ff64bb5f1e158b4094b66e798fb12911168a3ccdf80a83096340a6a95da0ae8d9f776528eecdbb747eb6b545495a4319ed5378e35b21e073a").unwrap());
=======
>>>>>>> 146a291f
		assert_eq!(encoded_value, target_value);
	}

	fn do_encoding_tx_init_rbf(funding_value_with_hex_target: Option<(i64, &str)>) {
		let tx_init_rbf = msgs::TxInitRbf {
			channel_id: ChannelId::from_bytes([2; 32]),
			locktime: 305419896,
			feerate_sat_per_1000_weight: 20190119,
			funding_output_contribution: if let Some((value, _)) = funding_value_with_hex_target { Some(value) } else { None },
		};
		let encoded_value = tx_init_rbf.encode();
		let mut target_value = <Vec<u8>>::from_hex("0202020202020202020202020202020202020202020202020202020202020202").unwrap(); // channel_id
		target_value.append(&mut <Vec<u8>>::from_hex("12345678").unwrap()); // locktime
		target_value.append(&mut <Vec<u8>>::from_hex("013413a7").unwrap()); // feerate_sat_per_1000_weight
		if let Some((_, target)) = funding_value_with_hex_target {
			target_value.push(0x00); // Type
			target_value.push(target.len() as u8 / 2); // Length
			target_value.append(&mut <Vec<u8>>::from_hex(target).unwrap()); // Value (i64)
		}
		assert_eq!(encoded_value, target_value);
	}

	#[test]
	fn encoding_tx_init_rbf() {
		do_encoding_tx_init_rbf(Some((1311768467284833366, "1234567890123456")));
		do_encoding_tx_init_rbf(Some((13117684672, "000000030DDFFBC0")));
		do_encoding_tx_init_rbf(None);
	}

	fn do_encoding_tx_ack_rbf(funding_value_with_hex_target: Option<(i64, &str)>) {
		let tx_ack_rbf = msgs::TxAckRbf {
			channel_id: ChannelId::from_bytes([2; 32]),
			funding_output_contribution: if let Some((value, _)) = funding_value_with_hex_target { Some(value) } else { None },
		};
		let encoded_value = tx_ack_rbf.encode();
		let mut target_value = <Vec<u8>>::from_hex("0202020202020202020202020202020202020202020202020202020202020202").unwrap();
		if let Some((_, target)) = funding_value_with_hex_target {
			target_value.push(0x00); // Type
			target_value.push(target.len() as u8 / 2); // Length
			target_value.append(&mut <Vec<u8>>::from_hex(target).unwrap()); // Value (i64)
		}
		assert_eq!(encoded_value, target_value);
	}

	#[test]
	fn encoding_tx_ack_rbf() {
		do_encoding_tx_ack_rbf(Some((1311768467284833366, "1234567890123456")));
		do_encoding_tx_ack_rbf(Some((13117684672, "000000030DDFFBC0")));
		do_encoding_tx_ack_rbf(None);
	}

	#[test]
	fn encoding_tx_abort() {
		let tx_abort = msgs::TxAbort {
			channel_id: ChannelId::from_bytes([2; 32]),
			data: <Vec<u8>>::from_hex("54686520717569636B2062726F776E20666F78206A756D7073206F76657220746865206C617A7920646F672E").unwrap(),
		};
		let encoded_value = tx_abort.encode();
		let target_value = <Vec<u8>>::from_hex("0202020202020202020202020202020202020202020202020202020202020202002C54686520717569636B2062726F776E20666F78206A756D7073206F76657220746865206C617A7920646F672E").unwrap();
		assert_eq!(encoded_value, target_value);
	}

	fn do_encoding_shutdown(script_type: u8) {
		let secp_ctx = Secp256k1::new();
		let (_, pubkey_1) = get_keys_from!("0101010101010101010101010101010101010101010101010101010101010101", secp_ctx);
		let script = Builder::new().push_opcode(opcodes::OP_TRUE).into_script();
		let shutdown = msgs::Shutdown {
			channel_id: ChannelId::from_bytes([2; 32]),
			scriptpubkey:
				if script_type == 1 { Address::p2pkh(&::bitcoin::PublicKey{compressed: true, inner: pubkey_1}, Network::Testnet).script_pubkey() }
				else if script_type == 2 { Address::p2sh(&script, Network::Testnet).unwrap().script_pubkey() }
				else if script_type == 3 { Address::p2wpkh(&::bitcoin::PublicKey{compressed: true, inner: pubkey_1}, Network::Testnet).unwrap().script_pubkey() }
				else { Address::p2wsh(&script, Network::Testnet).script_pubkey() },
		};
		let encoded_value = shutdown.encode();
		let mut target_value = <Vec<u8>>::from_hex("0202020202020202020202020202020202020202020202020202020202020202").unwrap();
		if script_type == 1 {
			target_value.append(&mut <Vec<u8>>::from_hex("001976a91479b000887626b294a914501a4cd226b58b23598388ac").unwrap());
		} else if script_type == 2 {
			target_value.append(&mut <Vec<u8>>::from_hex("0017a914da1745e9b549bd0bfa1a569971c77eba30cd5a4b87").unwrap());
		} else if script_type == 3 {
			target_value.append(&mut <Vec<u8>>::from_hex("0016001479b000887626b294a914501a4cd226b58b235983").unwrap());
		} else if script_type == 4 {
			target_value.append(&mut <Vec<u8>>::from_hex("002200204ae81572f06e1b88fd5ced7a1a000945432e83e1551e6f721ee9c00b8cc33260").unwrap());
		}
		assert_eq!(encoded_value, target_value);
	}

	#[test]
	fn encoding_shutdown() {
		do_encoding_shutdown(1);
		do_encoding_shutdown(2);
		do_encoding_shutdown(3);
		do_encoding_shutdown(4);
	}

	#[test]
	fn encoding_closing_signed() {
		let secp_ctx = Secp256k1::new();
		let (privkey_1, _) = get_keys_from!("0101010101010101010101010101010101010101010101010101010101010101", secp_ctx);
		let sig_1 = get_sig_on!(privkey_1, secp_ctx, String::from("01010101010101010101010101010101"));
		let closing_signed = msgs::ClosingSigned {
			channel_id: ChannelId::from_bytes([2; 32]),
			fee_satoshis: 2316138423780173,
			signature: sig_1,
			fee_range: None,
		};
		let encoded_value = closing_signed.encode();
		let target_value = <Vec<u8>>::from_hex("020202020202020202020202020202020202020202020202020202020202020200083a840000034dd977cb9b53d93a6ff64bb5f1e158b4094b66e798fb12911168a3ccdf80a83096340a6a95da0ae8d9f776528eecdbb747eb6b545495a4319ed5378e35b21e073a").unwrap();
		assert_eq!(encoded_value, target_value);
		assert_eq!(msgs::ClosingSigned::read(&mut Cursor::new(&target_value)).unwrap(), closing_signed);

		let closing_signed_with_range = msgs::ClosingSigned {
			channel_id: ChannelId::from_bytes([2; 32]),
			fee_satoshis: 2316138423780173,
			signature: sig_1,
			fee_range: Some(msgs::ClosingSignedFeeRange {
				min_fee_satoshis: 0xdeadbeef,
				max_fee_satoshis: 0x1badcafe01234567,
			}),
		};
		let encoded_value_with_range = closing_signed_with_range.encode();
		let target_value_with_range = <Vec<u8>>::from_hex("020202020202020202020202020202020202020202020202020202020202020200083a840000034dd977cb9b53d93a6ff64bb5f1e158b4094b66e798fb12911168a3ccdf80a83096340a6a95da0ae8d9f776528eecdbb747eb6b545495a4319ed5378e35b21e073a011000000000deadbeef1badcafe01234567").unwrap();
		assert_eq!(encoded_value_with_range, target_value_with_range);
		assert_eq!(msgs::ClosingSigned::read(&mut Cursor::new(&target_value_with_range)).unwrap(),
			closing_signed_with_range);
	}

	#[test]
	fn encoding_update_add_htlc() {
		let secp_ctx = Secp256k1::new();
		let (_, pubkey_1) = get_keys_from!("0101010101010101010101010101010101010101010101010101010101010101", secp_ctx);
		let onion_routing_packet = msgs::OnionPacket {
			version: 255,
			public_key: Ok(pubkey_1),
			hop_data: [1; 20*65],
			hmac: [2; 32]
		};
		let update_add_htlc = msgs::UpdateAddHTLC {
			channel_id: ChannelId::from_bytes([2; 32]),
			htlc_id: 2316138423780173,
			amount_msat: 3608586615801332854,
			payment_hash: PaymentHash([1; 32]),
			cltv_expiry: 821716,
			onion_routing_packet,
			skimmed_fee_msat: None,
		};
		let encoded_value = update_add_htlc.encode();
		let target_value = <Vec<u8>>::from_hex("020202020202020202020202020202020202020202020202020202020202020200083a840000034d32144668701144760101010101010101010101010101010101010101010101010101010101010101000c89d4ff031b84c5567b126440995d3ed5aaba0565d71e1834604819ff9c17f5e9d5dd078f010101010101010101010101010101010101010101010101010101010101010101010101010101010101010101010101010101010101010101010101010101010101010101010101010101010101010101010101010101010101010101010101010101010101010101010101010101010101010101010101010101010101010101010101010101010101010101010101010101010101010101010101010101010101010101010101010101010101010101010101010101010101010101010101010101010101010101010101010101010101010101010101010101010101010101010101010101010101010101010101010101010101010101010101010101010101010101010101010101010101010101010101010101010101010101010101010101010101010101010101010101010101010101010101010101010101010101010101010101010101010101010101010101010101010101010101010101010101010101010101010101010101010101010101010101010101010101010101010101010101010101010101010101010101010101010101010101010101010101010101010101010101010101010101010101010101010101010101010101010101010101010101010101010101010101010101010101010101010101010101010101010101010101010101010101010101010101010101010101010101010101010101010101010101010101010101010101010101010101010101010101010101010101010101010101010101010101010101010101010101010101010101010101010101010101010101010101010101010101010101010101010101010101010101010101010101010101010101010101010101010101010101010101010101010101010101010101010101010101010101010101010101010101010101010101010101010101010101010101010101010101010101010101010101010101010101010101010101010101010101010101010101010101010101010101010101010101010101010101010101010101010101010101010101010101010101010101010101010101010101010101010101010101010101010101010101010101010101010101010101010101010101010101010101010101010101010101010101010101010101010101010101010101010101010101010101010101010101010101010101010101010101010101010101010101010101010101010101010101010101010101010101010101010101010101010101010101010101010101010101010101010101010101010101010101010101010101010101010101010101010101010101010101010101010101010101010101010101010101010101010101010101010101010101010101010101010101010101010101010101010101010101010101010101010101010101010101010101010101010101010101010101010101010101010101010101010101010101010101010101010101010101010101010101010101010101010101010101010101010101010101010101010101010101010101010101010101010101010101010101010101010101010101010101010101010101010101010101010101010101010101010101010101010101010101010101010101010101010101010101010101010101010101010101010101010101010101010101010101010101010101010101010101010101010101010101010101010101010101010101010101010101010101010101010101010101010101010101010101010101010101010101010101010202020202020202020202020202020202020202020202020202020202020202").unwrap();
		assert_eq!(encoded_value, target_value);
	}

	#[test]
	fn encoding_update_fulfill_htlc() {
		let update_fulfill_htlc = msgs::UpdateFulfillHTLC {
			channel_id: ChannelId::from_bytes([2; 32]),
			htlc_id: 2316138423780173,
			payment_preimage: PaymentPreimage([1; 32]),
		};
		let encoded_value = update_fulfill_htlc.encode();
		let target_value = <Vec<u8>>::from_hex("020202020202020202020202020202020202020202020202020202020202020200083a840000034d0101010101010101010101010101010101010101010101010101010101010101").unwrap();
		assert_eq!(encoded_value, target_value);
	}

	#[test]
	fn encoding_update_fail_htlc() {
		let reason = OnionErrorPacket {
			data: [1; 32].to_vec(),
		};
		let update_fail_htlc = msgs::UpdateFailHTLC {
			channel_id: ChannelId::from_bytes([2; 32]),
			htlc_id: 2316138423780173,
			reason
		};
		let encoded_value = update_fail_htlc.encode();
		let target_value = <Vec<u8>>::from_hex("020202020202020202020202020202020202020202020202020202020202020200083a840000034d00200101010101010101010101010101010101010101010101010101010101010101").unwrap();
		assert_eq!(encoded_value, target_value);
	}

	#[test]
	fn encoding_update_fail_malformed_htlc() {
		let update_fail_malformed_htlc = msgs::UpdateFailMalformedHTLC {
			channel_id: ChannelId::from_bytes([2; 32]),
			htlc_id: 2316138423780173,
			sha256_of_onion: [1; 32],
			failure_code: 255
		};
		let encoded_value = update_fail_malformed_htlc.encode();
		let target_value = <Vec<u8>>::from_hex("020202020202020202020202020202020202020202020202020202020202020200083a840000034d010101010101010101010101010101010101010101010101010101010101010100ff").unwrap();
		assert_eq!(encoded_value, target_value);
	}

	fn do_encoding_commitment_signed(htlcs: bool) {
		let secp_ctx = Secp256k1::new();
		let (privkey_1, _) = get_keys_from!("0101010101010101010101010101010101010101010101010101010101010101", secp_ctx);
		let (privkey_2, _) = get_keys_from!("0202020202020202020202020202020202020202020202020202020202020202", secp_ctx);
		let (privkey_3, _) = get_keys_from!("0303030303030303030303030303030303030303030303030303030303030303", secp_ctx);
		let (privkey_4, _) = get_keys_from!("0404040404040404040404040404040404040404040404040404040404040404", secp_ctx);
		let sig_1 = get_sig_on!(privkey_1, secp_ctx, String::from("01010101010101010101010101010101"));
		let sig_2 = get_sig_on!(privkey_2, secp_ctx, String::from("01010101010101010101010101010101"));
		let sig_3 = get_sig_on!(privkey_3, secp_ctx, String::from("01010101010101010101010101010101"));
		let sig_4 = get_sig_on!(privkey_4, secp_ctx, String::from("01010101010101010101010101010101"));
		let commitment_signed = msgs::CommitmentSigned {
			channel_id: ChannelId::from_bytes([2; 32]),
			signature: sig_1,
			htlc_signatures: if htlcs { vec![sig_2, sig_3, sig_4] } else { Vec::new() },
			#[cfg(taproot)]
			partial_signature_with_nonce: None,
		};
		let encoded_value = commitment_signed.encode();
		let mut target_value = <Vec<u8>>::from_hex("0202020202020202020202020202020202020202020202020202020202020202d977cb9b53d93a6ff64bb5f1e158b4094b66e798fb12911168a3ccdf80a83096340a6a95da0ae8d9f776528eecdbb747eb6b545495a4319ed5378e35b21e073a").unwrap();
		if htlcs {
			target_value.append(&mut <Vec<u8>>::from_hex("00031735b6a427e80d5fe7cd90a2f4ee08dc9c27cda7c35a4172e5d85b12c49d4232537e98f9b1f3c5e6989a8b9644e90e8918127680dbd0d4043510840fc0f1e11a216c280b5395a2546e7e4b2663e04f811622f15a4f91e83aa2e92ba2a573c139142c54ae63072a1ec1ee7dc0c04bde5c847806172aa05c92c22ae8e308d1d2692b12cc195ce0a2d1bda6a88befa19fa07f51caa75ce83837f28965600b8aacab0855ffb0e741ec5f7c41421e9829a9d48611c8c831f71be5ea73e66594977ffd").unwrap());
		} else {
			target_value.append(&mut <Vec<u8>>::from_hex("0000").unwrap());
		}
		assert_eq!(encoded_value, target_value);
	}

	#[test]
	fn encoding_commitment_signed() {
		do_encoding_commitment_signed(true);
		do_encoding_commitment_signed(false);
	}

	#[test]
	fn encoding_revoke_and_ack() {
		let secp_ctx = Secp256k1::new();
		let (_, pubkey_1) = get_keys_from!("0101010101010101010101010101010101010101010101010101010101010101", secp_ctx);
		let raa = msgs::RevokeAndACK {
			channel_id: ChannelId::from_bytes([2; 32]),
			per_commitment_secret: [1, 1, 1, 1, 1, 1, 1, 1, 1, 1, 1, 1, 1, 1, 1, 1, 1, 1, 1, 1, 1, 1, 1, 1, 1, 1, 1, 1, 1, 1, 1, 1],
			next_per_commitment_point: pubkey_1,
			#[cfg(taproot)]
			next_local_nonce: None,
		};
		let encoded_value = raa.encode();
		let target_value = <Vec<u8>>::from_hex("02020202020202020202020202020202020202020202020202020202020202020101010101010101010101010101010101010101010101010101010101010101031b84c5567b126440995d3ed5aaba0565d71e1834604819ff9c17f5e9d5dd078f").unwrap();
		assert_eq!(encoded_value, target_value);
	}

	#[test]
	fn encoding_update_fee() {
		let update_fee = msgs::UpdateFee {
			channel_id: ChannelId::from_bytes([2; 32]),
			feerate_per_kw: 20190119,
		};
		let encoded_value = update_fee.encode();
		let target_value = <Vec<u8>>::from_hex("0202020202020202020202020202020202020202020202020202020202020202013413a7").unwrap();
		assert_eq!(encoded_value, target_value);
	}

	#[test]
	fn encoding_init() {
		let mainnet_hash = ChainHash::using_genesis_block(Network::Bitcoin);
		assert_eq!(msgs::Init {
			features: InitFeatures::from_le_bytes(vec![0xFF, 0xFF, 0xFF]),
			networks: Some(vec![mainnet_hash]),
			remote_network_address: None,
		}.encode(), <Vec<u8>>::from_hex("00023fff0003ffffff01206fe28c0ab6f1b372c1a6a246ae63f74f931e8365e15a089c68d6190000000000").unwrap());
		assert_eq!(msgs::Init {
			features: InitFeatures::from_le_bytes(vec![0xFF]),
			networks: None,
			remote_network_address: None,
		}.encode(), <Vec<u8>>::from_hex("0001ff0001ff").unwrap());
		assert_eq!(msgs::Init {
			features: InitFeatures::from_le_bytes(vec![]),
			networks: Some(vec![mainnet_hash]),
			remote_network_address: None,
		}.encode(), <Vec<u8>>::from_hex("0000000001206fe28c0ab6f1b372c1a6a246ae63f74f931e8365e15a089c68d6190000000000").unwrap());
		assert_eq!(msgs::Init {
			features: InitFeatures::from_le_bytes(vec![]),
			networks: Some(vec![ChainHash::from(&[1; 32]), ChainHash::from(&[2; 32])]),
			remote_network_address: None,
		}.encode(), <Vec<u8>>::from_hex("00000000014001010101010101010101010101010101010101010101010101010101010101010202020202020202020202020202020202020202020202020202020202020202").unwrap());
		let init_msg = msgs::Init { features: InitFeatures::from_le_bytes(vec![]),
			networks: Some(vec![mainnet_hash]),
			remote_network_address: Some(SocketAddress::TcpIpV4 {
				addr: [127, 0, 0, 1],
				port: 1000,
			}),
		};
		let encoded_value = init_msg.encode();
		let target_value = <Vec<u8>>::from_hex("0000000001206fe28c0ab6f1b372c1a6a246ae63f74f931e8365e15a089c68d61900000000000307017f00000103e8").unwrap();
		assert_eq!(encoded_value, target_value);
		assert_eq!(msgs::Init::read(&mut Cursor::new(&target_value)).unwrap(), init_msg);
	}

	#[test]
	fn encoding_error() {
		let error = msgs::ErrorMessage {
			channel_id: ChannelId::from_bytes([2; 32]),
			data: String::from("rust-lightning"),
		};
		let encoded_value = error.encode();
		let target_value = <Vec<u8>>::from_hex("0202020202020202020202020202020202020202020202020202020202020202000e727573742d6c696768746e696e67").unwrap();
		assert_eq!(encoded_value, target_value);
	}

	#[test]
	fn encoding_warning() {
		let error = msgs::WarningMessage {
			channel_id: ChannelId::from_bytes([2; 32]),
			data: String::from("rust-lightning"),
		};
		let encoded_value = error.encode();
		let target_value = <Vec<u8>>::from_hex("0202020202020202020202020202020202020202020202020202020202020202000e727573742d6c696768746e696e67").unwrap();
		assert_eq!(encoded_value, target_value);
	}

	#[test]
	fn encoding_ping() {
		let ping = msgs::Ping {
			ponglen: 64,
			byteslen: 64
		};
		let encoded_value = ping.encode();
		let target_value = <Vec<u8>>::from_hex("0040004000000000000000000000000000000000000000000000000000000000000000000000000000000000000000000000000000000000000000000000000000000000").unwrap();
		assert_eq!(encoded_value, target_value);
	}

	#[test]
	fn encoding_pong() {
		let pong = msgs::Pong {
			byteslen: 64
		};
		let encoded_value = pong.encode();
		let target_value = <Vec<u8>>::from_hex("004000000000000000000000000000000000000000000000000000000000000000000000000000000000000000000000000000000000000000000000000000000000").unwrap();
		assert_eq!(encoded_value, target_value);
	}

	#[test]
	fn encoding_nonfinal_onion_hop_data() {
		let outbound_msg = msgs::OutboundOnionPayload::Forward {
			short_channel_id: 0xdeadbeef1bad1dea,
			amt_to_forward: 0x0badf00d01020304,
			outgoing_cltv_value: 0xffffffff,
		};
		let encoded_value = outbound_msg.encode();
		let target_value = <Vec<u8>>::from_hex("1a02080badf00d010203040404ffffffff0608deadbeef1bad1dea").unwrap();
		assert_eq!(encoded_value, target_value);

		let node_signer = test_utils::TestKeysInterface::new(&[42; 32], Network::Testnet);
		let inbound_msg = ReadableArgs::read(&mut Cursor::new(&target_value[..]), &&node_signer).unwrap();
		if let msgs::InboundOnionPayload::Forward {
			short_channel_id, amt_to_forward, outgoing_cltv_value
		} = inbound_msg {
			assert_eq!(short_channel_id, 0xdeadbeef1bad1dea);
			assert_eq!(amt_to_forward, 0x0badf00d01020304);
			assert_eq!(outgoing_cltv_value, 0xffffffff);
		} else { panic!(); }
	}

	#[test]
	fn encoding_final_onion_hop_data() {
		let outbound_msg = msgs::OutboundOnionPayload::Receive {
			payment_data: None,
			payment_metadata: None,
			keysend_preimage: None,
			amt_msat: 0x0badf00d01020304,
			outgoing_cltv_value: 0xffffffff,
			custom_tlvs: vec![],
		};
		let encoded_value = outbound_msg.encode();
		let target_value = <Vec<u8>>::from_hex("1002080badf00d010203040404ffffffff").unwrap();
		assert_eq!(encoded_value, target_value);

		let node_signer = test_utils::TestKeysInterface::new(&[42; 32], Network::Testnet);
		let inbound_msg = ReadableArgs::read(&mut Cursor::new(&target_value[..]), &&node_signer).unwrap();
		if let msgs::InboundOnionPayload::Receive {
			payment_data: None, amt_msat, outgoing_cltv_value, ..
		} = inbound_msg {
			assert_eq!(amt_msat, 0x0badf00d01020304);
			assert_eq!(outgoing_cltv_value, 0xffffffff);
		} else { panic!(); }
	}

	#[test]
	fn encoding_final_onion_hop_data_with_secret() {
		let expected_payment_secret = PaymentSecret([0x42u8; 32]);
		let outbound_msg = msgs::OutboundOnionPayload::Receive {
			payment_data: Some(FinalOnionHopData {
				payment_secret: expected_payment_secret,
				total_msat: 0x1badca1f
			}),
			payment_metadata: None,
			keysend_preimage: None,
			amt_msat: 0x0badf00d01020304,
			outgoing_cltv_value: 0xffffffff,
			custom_tlvs: vec![],
		};
		let encoded_value = outbound_msg.encode();
		let target_value = <Vec<u8>>::from_hex("3602080badf00d010203040404ffffffff082442424242424242424242424242424242424242424242424242424242424242421badca1f").unwrap();
		assert_eq!(encoded_value, target_value);

		let node_signer = test_utils::TestKeysInterface::new(&[42; 32], Network::Testnet);
		let inbound_msg = ReadableArgs::read(&mut Cursor::new(&target_value[..]), &&node_signer).unwrap();
		if let msgs::InboundOnionPayload::Receive {
			payment_data: Some(FinalOnionHopData {
				payment_secret,
				total_msat: 0x1badca1f
			}),
			amt_msat, outgoing_cltv_value,
			payment_metadata: None,
			keysend_preimage: None,
			custom_tlvs,
		} = inbound_msg  {
			assert_eq!(payment_secret, expected_payment_secret);
			assert_eq!(amt_msat, 0x0badf00d01020304);
			assert_eq!(outgoing_cltv_value, 0xffffffff);
			assert_eq!(custom_tlvs, vec![]);
		} else { panic!(); }
	}

	#[test]
	fn encoding_final_onion_hop_data_with_bad_custom_tlvs() {
		// If custom TLVs have type number within the range reserved for protocol, treat them as if
		// they're unknown
		let bad_type_range_tlvs = vec![
			((1 << 16) - 4, vec![42]),
			((1 << 16) - 2, vec![42; 32]),
		];
		let mut msg = msgs::OutboundOnionPayload::Receive {
			payment_data: None,
			payment_metadata: None,
			keysend_preimage: None,
			custom_tlvs: bad_type_range_tlvs,
			amt_msat: 0x0badf00d01020304,
			outgoing_cltv_value: 0xffffffff,
		};
		let encoded_value = msg.encode();
		let node_signer = test_utils::TestKeysInterface::new(&[42; 32], Network::Testnet);
		assert!(msgs::InboundOnionPayload::read(&mut Cursor::new(&encoded_value[..]), &&node_signer).is_err());
		let good_type_range_tlvs = vec![
			((1 << 16) - 3, vec![42]),
			((1 << 16) - 1, vec![42; 32]),
		];
		if let msgs::OutboundOnionPayload::Receive { ref mut custom_tlvs, .. } = msg {
			*custom_tlvs = good_type_range_tlvs.clone();
		}
		let encoded_value = msg.encode();
		let inbound_msg = ReadableArgs::read(&mut Cursor::new(&encoded_value[..]), &&node_signer).unwrap();
		match inbound_msg {
			msgs::InboundOnionPayload::Receive { custom_tlvs, .. } => assert!(custom_tlvs.is_empty()),
			_ => panic!(),
		}
	}

	#[test]
	fn encoding_final_onion_hop_data_with_custom_tlvs() {
		let expected_custom_tlvs = vec![
			(5482373483, vec![0x12, 0x34]),
			(5482373487, vec![0x42u8; 8]),
		];
		let msg = msgs::OutboundOnionPayload::Receive {
			payment_data: None,
			payment_metadata: None,
			keysend_preimage: None,
			custom_tlvs: expected_custom_tlvs.clone(),
			amt_msat: 0x0badf00d01020304,
			outgoing_cltv_value: 0xffffffff,
		};
		let encoded_value = msg.encode();
		let target_value = <Vec<u8>>::from_hex("2e02080badf00d010203040404ffffffffff0000000146c6616b021234ff0000000146c6616f084242424242424242").unwrap();
		assert_eq!(encoded_value, target_value);
		let node_signer = test_utils::TestKeysInterface::new(&[42; 32], Network::Testnet);
		let inbound_msg: msgs::InboundOnionPayload = ReadableArgs::read(&mut Cursor::new(&target_value[..]), &&node_signer).unwrap();
		if let msgs::InboundOnionPayload::Receive {
			payment_data: None,
			payment_metadata: None,
			keysend_preimage: None,
			custom_tlvs,
			amt_msat,
			outgoing_cltv_value,
			..
		} = inbound_msg {
			assert_eq!(custom_tlvs, expected_custom_tlvs);
			assert_eq!(amt_msat, 0x0badf00d01020304);
			assert_eq!(outgoing_cltv_value, 0xffffffff);
		} else { panic!(); }
	}

	#[test]
	fn query_channel_range_end_blocknum() {
		let tests: Vec<(u32, u32, u32)> = vec![
			(10000, 1500, 11500),
			(0, 0xffffffff, 0xffffffff),
			(1, 0xffffffff, 0xffffffff),
		];

		for (first_blocknum, number_of_blocks, expected) in tests.into_iter() {
			let sut = msgs::QueryChannelRange {
				chain_hash: ChainHash::using_genesis_block(Network::Regtest),
				first_blocknum,
				number_of_blocks,
			};
			assert_eq!(sut.end_blocknum(), expected);
		}
	}

	#[test]
	fn encoding_query_channel_range() {
		let mut query_channel_range = msgs::QueryChannelRange {
			chain_hash: ChainHash::using_genesis_block(Network::Regtest),
			first_blocknum: 100000,
			number_of_blocks: 1500,
		};
		let encoded_value = query_channel_range.encode();
		let target_value = <Vec<u8>>::from_hex("06226e46111a0b59caaf126043eb5bbf28c34f3a5e332a1fc7b2b73cf188910f000186a0000005dc").unwrap();
		assert_eq!(encoded_value, target_value);

		query_channel_range = Readable::read(&mut Cursor::new(&target_value[..])).unwrap();
		assert_eq!(query_channel_range.first_blocknum, 100000);
		assert_eq!(query_channel_range.number_of_blocks, 1500);
	}

	#[test]
	fn encoding_reply_channel_range() {
		do_encoding_reply_channel_range(0);
		do_encoding_reply_channel_range(1);
	}

	fn do_encoding_reply_channel_range(encoding_type: u8) {
		let mut target_value = <Vec<u8>>::from_hex("06226e46111a0b59caaf126043eb5bbf28c34f3a5e332a1fc7b2b73cf188910f000b8a06000005dc01").unwrap();
		let expected_chain_hash = ChainHash::using_genesis_block(Network::Regtest);
		let mut reply_channel_range = msgs::ReplyChannelRange {
			chain_hash: expected_chain_hash,
			first_blocknum: 756230,
			number_of_blocks: 1500,
			sync_complete: true,
			short_channel_ids: vec![0x000000000000008e, 0x0000000000003c69, 0x000000000045a6c4],
		};

		if encoding_type == 0 {
			target_value.append(&mut <Vec<u8>>::from_hex("001900000000000000008e0000000000003c69000000000045a6c4").unwrap());
			let encoded_value = reply_channel_range.encode();
			assert_eq!(encoded_value, target_value);

			reply_channel_range = Readable::read(&mut Cursor::new(&target_value[..])).unwrap();
			assert_eq!(reply_channel_range.chain_hash, expected_chain_hash);
			assert_eq!(reply_channel_range.first_blocknum, 756230);
			assert_eq!(reply_channel_range.number_of_blocks, 1500);
			assert_eq!(reply_channel_range.sync_complete, true);
			assert_eq!(reply_channel_range.short_channel_ids[0], 0x000000000000008e);
			assert_eq!(reply_channel_range.short_channel_ids[1], 0x0000000000003c69);
			assert_eq!(reply_channel_range.short_channel_ids[2], 0x000000000045a6c4);
		} else {
			target_value.append(&mut <Vec<u8>>::from_hex("001601789c636000833e08659309a65878be010010a9023a").unwrap());
			let result: Result<msgs::ReplyChannelRange, msgs::DecodeError> = Readable::read(&mut Cursor::new(&target_value[..]));
			assert!(result.is_err(), "Expected decode failure with unsupported zlib encoding");
		}
	}

	#[test]
	fn encoding_query_short_channel_ids() {
		do_encoding_query_short_channel_ids(0);
		do_encoding_query_short_channel_ids(1);
	}

	fn do_encoding_query_short_channel_ids(encoding_type: u8) {
		let mut target_value = <Vec<u8>>::from_hex("06226e46111a0b59caaf126043eb5bbf28c34f3a5e332a1fc7b2b73cf188910f").unwrap();
		let expected_chain_hash = ChainHash::using_genesis_block(Network::Regtest);
		let mut query_short_channel_ids = msgs::QueryShortChannelIds {
			chain_hash: expected_chain_hash,
			short_channel_ids: vec![0x0000000000008e, 0x0000000000003c69, 0x000000000045a6c4],
		};

		if encoding_type == 0 {
			target_value.append(&mut <Vec<u8>>::from_hex("001900000000000000008e0000000000003c69000000000045a6c4").unwrap());
			let encoded_value = query_short_channel_ids.encode();
			assert_eq!(encoded_value, target_value);

			query_short_channel_ids = Readable::read(&mut Cursor::new(&target_value[..])).unwrap();
			assert_eq!(query_short_channel_ids.chain_hash, expected_chain_hash);
			assert_eq!(query_short_channel_ids.short_channel_ids[0], 0x000000000000008e);
			assert_eq!(query_short_channel_ids.short_channel_ids[1], 0x0000000000003c69);
			assert_eq!(query_short_channel_ids.short_channel_ids[2], 0x000000000045a6c4);
		} else {
			target_value.append(&mut <Vec<u8>>::from_hex("001601789c636000833e08659309a65878be010010a9023a").unwrap());
			let result: Result<msgs::QueryShortChannelIds, msgs::DecodeError> = Readable::read(&mut Cursor::new(&target_value[..]));
			assert!(result.is_err(), "Expected decode failure with unsupported zlib encoding");
		}
	}

	#[test]
	fn encoding_reply_short_channel_ids_end() {
		let expected_chain_hash = ChainHash::using_genesis_block(Network::Regtest);
		let mut reply_short_channel_ids_end = msgs::ReplyShortChannelIdsEnd {
			chain_hash: expected_chain_hash,
			full_information: true,
		};
		let encoded_value = reply_short_channel_ids_end.encode();
		let target_value = <Vec<u8>>::from_hex("06226e46111a0b59caaf126043eb5bbf28c34f3a5e332a1fc7b2b73cf188910f01").unwrap();
		assert_eq!(encoded_value, target_value);

		reply_short_channel_ids_end = Readable::read(&mut Cursor::new(&target_value[..])).unwrap();
		assert_eq!(reply_short_channel_ids_end.chain_hash, expected_chain_hash);
		assert_eq!(reply_short_channel_ids_end.full_information, true);
	}

	#[test]
	fn encoding_gossip_timestamp_filter(){
		let expected_chain_hash = ChainHash::using_genesis_block(Network::Regtest);
		let mut gossip_timestamp_filter = msgs::GossipTimestampFilter {
			chain_hash: expected_chain_hash,
			first_timestamp: 1590000000,
			timestamp_range: 0xffff_ffff,
		};
		let encoded_value = gossip_timestamp_filter.encode();
		let target_value = <Vec<u8>>::from_hex("06226e46111a0b59caaf126043eb5bbf28c34f3a5e332a1fc7b2b73cf188910f5ec57980ffffffff").unwrap();
		assert_eq!(encoded_value, target_value);

		gossip_timestamp_filter = Readable::read(&mut Cursor::new(&target_value[..])).unwrap();
		assert_eq!(gossip_timestamp_filter.chain_hash, expected_chain_hash);
		assert_eq!(gossip_timestamp_filter.first_timestamp, 1590000000);
		assert_eq!(gossip_timestamp_filter.timestamp_range, 0xffff_ffff);
	}

	#[test]
	fn decode_onion_hop_data_len_as_bigsize() {
		// Tests that we can decode an onion payload that is >253 bytes.
		// Previously, receiving a payload of this size could've caused us to fail to decode a valid
		// payload, because we were decoding the length (a BigSize, big-endian) as a VarInt
		// (little-endian).

		// Encode a test onion payload with a big custom TLV such that it's >253 bytes, forcing the
		// payload length to be encoded over multiple bytes rather than a single u8.
		let big_payload = encode_big_payload().unwrap();
		let mut rd = Cursor::new(&big_payload[..]);

		let node_signer = test_utils::TestKeysInterface::new(&[42; 32], Network::Testnet);
		<msgs::InboundOnionPayload as ReadableArgs<&&test_utils::TestKeysInterface>>
			::read(&mut rd, &&node_signer).unwrap();
	}
	// see above test, needs to be a separate method for use of the serialization macros.
	fn encode_big_payload() -> Result<Vec<u8>, io::Error> {
		use crate::util::ser::HighZeroBytesDroppedBigSize;
		let payload = msgs::OutboundOnionPayload::Forward {
			short_channel_id: 0xdeadbeef1bad1dea,
			amt_to_forward: 1000,
			outgoing_cltv_value: 0xffffffff,
		};
		let mut encoded_payload = Vec::new();
		let test_bytes = vec![42u8; 1000];
		if let msgs::OutboundOnionPayload::Forward { short_channel_id, amt_to_forward, outgoing_cltv_value } = payload {
			_encode_varint_length_prefixed_tlv!(&mut encoded_payload, {
				(1, test_bytes, required_vec),
				(2, HighZeroBytesDroppedBigSize(amt_to_forward), required),
				(4, HighZeroBytesDroppedBigSize(outgoing_cltv_value), required),
				(6, short_channel_id, required)
			});
		}
		Ok(encoded_payload)
	}

	#[test]
	#[cfg(feature = "std")]
	fn test_socket_address_from_str() {
		let tcpip_v4 = SocketAddress::TcpIpV4 {
			addr: Ipv4Addr::new(127, 0, 0, 1).octets(),
			port: 1234,
		};
		assert_eq!(tcpip_v4, SocketAddress::from_str("127.0.0.1:1234").unwrap());
		assert_eq!(tcpip_v4, SocketAddress::from_str(&tcpip_v4.to_string()).unwrap());

		let tcpip_v6 = SocketAddress::TcpIpV6 {
			addr: Ipv6Addr::new(0, 0, 0, 0, 0, 0, 0, 1).octets(),
			port: 1234,
		};
		assert_eq!(tcpip_v6, SocketAddress::from_str("[0:0:0:0:0:0:0:1]:1234").unwrap());
		assert_eq!(tcpip_v6, SocketAddress::from_str(&tcpip_v6.to_string()).unwrap());

		let hostname = SocketAddress::Hostname {
				hostname: Hostname::try_from("lightning-node.mydomain.com".to_string()).unwrap(),
				port: 1234,
		};
		assert_eq!(hostname, SocketAddress::from_str("lightning-node.mydomain.com:1234").unwrap());
		assert_eq!(hostname, SocketAddress::from_str(&hostname.to_string()).unwrap());

		let onion_v2 = SocketAddress::OnionV2 ([40, 4, 64, 185, 202, 19, 162, 75, 90, 200, 38, 7],);
		assert_eq!("OnionV2([40, 4, 64, 185, 202, 19, 162, 75, 90, 200, 38, 7])", &onion_v2.to_string());
		assert_eq!(Err(SocketAddressParseError::InvalidOnionV3), SocketAddress::from_str("FACEBOOKCOREWWWI.onion:9735"));

		let onion_v3 = SocketAddress::OnionV3 {
			ed25519_pubkey: [37, 24, 75, 5, 25, 73, 117, 194, 139, 102, 182, 107, 4, 105, 247, 246, 85,
			111, 177, 172, 49, 137, 167, 155, 64, 221, 163, 47, 31, 33, 71, 3],
			checksum: 48326,
			version: 121,
			port: 1234
		};
		assert_eq!(onion_v3, SocketAddress::from_str("pg6mmjiyjmcrsslvykfwnntlaru7p5svn6y2ymmju6nubxndf4pscryd.onion:1234").unwrap());
		assert_eq!(onion_v3, SocketAddress::from_str(&onion_v3.to_string()).unwrap());

		assert_eq!(Err(SocketAddressParseError::InvalidOnionV3), SocketAddress::from_str("pg6mmjiyjmcrsslvykfwnntlaru7p5svn6.onion:1234"));
		assert_eq!(Err(SocketAddressParseError::InvalidInput), SocketAddress::from_str("127.0.0.1@1234"));
		assert_eq!(Err(SocketAddressParseError::InvalidInput), "".parse::<SocketAddress>());
		assert!(SocketAddress::from_str("pg6mmjiyjmcrsslvykfwnntlaru7p5svn6y2ymmju6nubxndf4pscryd.onion.onion:9735:94").is_err());
		assert!(SocketAddress::from_str("wrong$%#.com:1234").is_err());
		assert_eq!(Err(SocketAddressParseError::InvalidPort), SocketAddress::from_str("example.com:wrong"));
		assert!("localhost".parse::<SocketAddress>().is_err());
		assert!("localhost:invalid-port".parse::<SocketAddress>().is_err());
		assert!( "invalid-onion-v3-hostname.onion:8080".parse::<SocketAddress>().is_err());
		assert!("b32.example.onion:invalid-port".parse::<SocketAddress>().is_err());
		assert!("invalid-address".parse::<SocketAddress>().is_err());
		assert!(SocketAddress::from_str("pg6mmjiyjmcrsslvykfwnntlaru7p5svn6y2ymmju6nubxndf4pscryd.onion.onion:1234").is_err());
	}

	#[test]
	#[cfg(feature = "std")]
	fn test_socket_address_to_socket_addrs() {
		assert_eq!(SocketAddress::TcpIpV4 {addr:[0u8; 4], port: 1337,}.to_socket_addrs().unwrap().next().unwrap(),
				   SocketAddr::V4(SocketAddrV4::new(Ipv4Addr::new(0,0,0,0), 1337)));
		assert_eq!(SocketAddress::TcpIpV6 {addr:[0u8; 16], port: 1337,}.to_socket_addrs().unwrap().next().unwrap(),
				   SocketAddr::V6(SocketAddrV6::new(Ipv6Addr::from([0u8; 16]), 1337, 0, 0)));
		assert_eq!(SocketAddress::Hostname { hostname: Hostname::try_from("0.0.0.0".to_string()).unwrap(), port: 0 }
					   .to_socket_addrs().unwrap().next().unwrap(), SocketAddr::V4(SocketAddrV4::new(Ipv4Addr::from([0u8; 4]),0)));
		assert!(SocketAddress::OnionV2([0u8; 12]).to_socket_addrs().is_err());
		assert!(SocketAddress::OnionV3{ ed25519_pubkey: [37, 24, 75, 5, 25, 73, 117, 194, 139, 102,
			182, 107, 4, 105, 247, 246, 85, 111, 177, 172, 49, 137, 167, 155, 64, 221, 163, 47, 31,
			33, 71, 3],
			checksum: 48326,
			version: 121,
			port: 1234 }.to_socket_addrs().is_err());
	}
}<|MERGE_RESOLUTION|>--- conflicted
+++ resolved
@@ -29,10 +29,7 @@
 use bitcoin::secp256k1::ecdsa::Signature;
 use bitcoin::{secp256k1, Witness};
 use bitcoin::blockdata::script::ScriptBuf;
-<<<<<<< HEAD
 use bitcoin::blockdata::transaction::Transaction;
-=======
->>>>>>> 146a291f
 use bitcoin::hash_types::Txid;
 
 use crate::blinded_path::payment::ReceiveTlvs;
@@ -499,7 +496,6 @@
 	pub channel_id: ChannelId,
 }
 
-<<<<<<< HEAD
 /// #SPLICING
 /// A [`splice_created`] message to be sent to or received from a peer.
 /// Contains details of the splicing transaction
@@ -587,8 +583,6 @@
 	*/
 }
 
-=======
->>>>>>> 146a291f
 /// A tx_add_input message for adding an input during interactive transaction construction
 ///
 // TODO(dual_funding): Add spec link for `tx_add_input`.
@@ -1570,7 +1564,6 @@
 	fn handle_splice_ack(&self, their_node_id: &PublicKey, msg: &SpliceAck);
 	/// Handle an incoming `splice_locked` message from the given peer.
 	fn handle_splice_locked(&self, their_node_id: &PublicKey, msg: &SpliceLocked);
-<<<<<<< HEAD
 	// #SPLICING
 	/// Handle an incoming `splice_created` message from the given peer.
 	fn handle_splice_created(&self, their_node_id: &PublicKey, msg: &SpliceCreated);
@@ -1582,8 +1575,6 @@
 	fn handle_splice_signed(&self, their_node_id: &PublicKey, msg: &SpliceSigned);
 	/// Handle an incoming `splice_signed_ack` message from the given peer.
 	fn handle_splice_signed_ack(&self, their_node_id: &PublicKey, msg: &SpliceSignedAck);
-=======
->>>>>>> 146a291f
 
 	// Interactive channel construction
 	/// Handle an incoming `tx_add_input message` from the given peer.
@@ -2006,7 +1997,6 @@
 	channel_id,
 }, {});
 
-<<<<<<< HEAD
 // #SPLICING
 // #[cfg(not(taproot))]
 impl_writeable_msg!(SpliceCreated, {
@@ -2044,8 +2034,6 @@
 	funding_signature,
 }, {});
 
-=======
->>>>>>> 146a291f
 impl_writeable_msg!(TxAddInput, {
 	channel_id,
 	serial_id,
@@ -3601,57 +3589,6 @@
 		assert_eq!(encoded_value, target_value);
 	}
 
-	/// #SPLICING
-
-	#[test]
-	fn encoding_splice() {
-		let secp_ctx = Secp256k1::new();
-		let (_, pubkey_1,) = get_keys_from!("0101010101010101010101010101010101010101010101010101010101010101", secp_ctx);
-		let splice = msgs::Splice {
-			chain_hash: ChainHash::from_hex("6fe28c0ab6f1b372c1a6a246ae63f74f931e8365e15a089c68d6190000000000").unwrap(),
-			channel_id: ChannelId::from_bytes([2; 32]),
-			relative_satoshis: 123456,
-			funding_feerate_perkw: 2000,
-			locktime: 0,
-			funding_pubkey: pubkey_1,
-		};
-		let encoded_value = splice.encode();
-		assert_eq!(encoded_value.as_hex().to_string(), "02020202020202020202020202020202020202020202020202020202020202026fe28c0ab6f1b372c1a6a246ae63f74f931e8365e15a089c68d6190000000000000000000001e240000007d000000000031b84c5567b126440995d3ed5aaba0565d71e1834604819ff9c17f5e9d5dd078f");
-	}
-
-	#[test]
-	fn encoding_stfu() {
-		let stfu = msgs::Stfu {
-			channel_id: ChannelId::from_bytes([2; 32]),
-			initiator: 1,
-		};
-		let encoded_value = stfu.encode();
-		assert_eq!(encoded_value.as_hex().to_string(), "020202020202020202020202020202020202020202020202020202020202020201");
-	}
-
-	#[test]
-	fn encoding_splice_ack() {
-		let secp_ctx = Secp256k1::new();
-		let (_, pubkey_1,) = get_keys_from!("0101010101010101010101010101010101010101010101010101010101010101", secp_ctx);
-		let splice = msgs::SpliceAck {
-			chain_hash: ChainHash::from_hex("6fe28c0ab6f1b372c1a6a246ae63f74f931e8365e15a089c68d6190000000000").unwrap(),
-			channel_id: ChannelId::from_bytes([2; 32]),
-			relative_satoshis: 123456,
-			funding_pubkey: pubkey_1,
-		};
-		let encoded_value = splice.encode();
-		assert_eq!(encoded_value.as_hex().to_string(), "02020202020202020202020202020202020202020202020202020202020202026fe28c0ab6f1b372c1a6a246ae63f74f931e8365e15a089c68d6190000000000000000000001e240031b84c5567b126440995d3ed5aaba0565d71e1834604819ff9c17f5e9d5dd078f");
-	}
-
-	#[test]
-	fn encoding_splice_locked() {
-		let splice = msgs::SpliceLocked {
-			channel_id: ChannelId::from_bytes([2; 32]),
-		};
-		let encoded_value = splice.encode();
-		assert_eq!(encoded_value.as_hex().to_string(), "0202020202020202020202020202020202020202020202020202020202020202");
-	}
-
 	#[test]
 	fn encoding_splice() {
 		let secp_ctx = Secp256k1::new();
@@ -3818,11 +3755,8 @@
 		target_value.append(&mut <Vec<u8>>::from_hex("3045022100ee00dbf4a862463e837d7c08509de814d620e4d9830fa84818713e0fa358f145022021c3c7060c4d53fe84fd165d60208451108a778c13b92ca4c6bad439236126cc01").unwrap());
 		target_value.append(&mut <Vec<u8>>::from_hex("21").unwrap()); // len of witness element data (VarInt)
 		target_value.append(&mut <Vec<u8>>::from_hex("028fbbf0b16f5ba5bcb5dd37cd4047ce6f726a21c06682f9ec2f52b057de1dbdb5").unwrap());
-<<<<<<< HEAD
 		target_value.append(&mut <Vec<u8>>::from_hex("0040").unwrap()); // type and len (64)
 		target_value.append(&mut <Vec<u8>>::from_hex("d977cb9b53d93a6ff64bb5f1e158b4094b66e798fb12911168a3ccdf80a83096340a6a95da0ae8d9f776528eecdbb747eb6b545495a4319ed5378e35b21e073a").unwrap());
-=======
->>>>>>> 146a291f
 		assert_eq!(encoded_value, target_value);
 	}
 
