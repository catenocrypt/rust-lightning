--- conflicted
+++ resolved
@@ -429,8 +429,6 @@
 	pub short_channel_id_alias: Option<u64>,
 }
 
-<<<<<<< HEAD
-=======
 /// A wrapper for a `Transaction` which can only be constructed with [`TransactionU16LenLimited::new`]
 /// if the `Transaction`'s consensus-serialized length is <= u16::MAX.
 ///
@@ -472,7 +470,6 @@
 
 pub type SerialId = u64;
 
->>>>>>> b82b77d9
 /// A tx_add_input message for adding an input during interactive transaction construction
 ///
 // TODO(dual_funding): Add spec link for `tx_add_input`.
