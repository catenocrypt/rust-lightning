--- conflicted
+++ resolved
@@ -66,15 +66,12 @@
 	Splice(msgs::Splice),
 	SpliceAck(msgs::SpliceAck),
 	SpliceLocked(msgs::SpliceLocked),
-<<<<<<< HEAD
 	SpliceCreated(msgs::SpliceCreated),
 	SpliceCommSigned(msgs::SpliceCommSigned),
 	SpliceCommAck(msgs::SpliceCommAck),
 	SpliceSigned(msgs::SpliceSigned),
 	SpliceSignedAck(msgs::SpliceSignedAck),
-=======
-	#[cfg(dual_funding)]
->>>>>>> 0ac3d9ad
+	#[cfg(dual_funding)]
 	TxAddInput(msgs::TxAddInput),
 	#[cfg(dual_funding)]
 	TxAddOutput(msgs::TxAddOutput),
@@ -140,15 +137,12 @@
 			&Message::Splice(ref msg) => msg.write(writer),
 			&Message::SpliceAck(ref msg) => msg.write(writer),
 			&Message::SpliceLocked(ref msg) => msg.write(writer),
-<<<<<<< HEAD
 			&Message::SpliceCreated(ref msg) => msg.write(writer),
 			&Message::SpliceCommSigned(ref msg) => msg.write(writer),
 			&Message::SpliceCommAck(ref msg) => msg.write(writer),
 			&Message::SpliceSigned(ref msg) => msg.write(writer),
 			&Message::SpliceSignedAck(ref msg) => msg.write(writer),
-=======
-			#[cfg(dual_funding)]
->>>>>>> 0ac3d9ad
+			#[cfg(dual_funding)]
 			&Message::TxAddInput(ref msg) => msg.write(writer),
 			#[cfg(dual_funding)]
 			&Message::TxAddOutput(ref msg) => msg.write(writer),
@@ -215,15 +209,12 @@
 			&Message::Splice(ref msg) => msg.type_id(),
 			&Message::SpliceAck(ref msg) => msg.type_id(),
 			&Message::SpliceLocked(ref msg) => msg.type_id(),
-<<<<<<< HEAD
 			&Message::SpliceCreated(ref msg) => msg.type_id(),
 			&Message::SpliceCommSigned(ref msg) => msg.type_id(),
 			&Message::SpliceCommAck(ref msg) => msg.type_id(),
 			&Message::SpliceSigned(ref msg) => msg.type_id(),
 			&Message::SpliceSignedAck(ref msg) => msg.type_id(),
-=======
-			#[cfg(dual_funding)]
->>>>>>> 0ac3d9ad
+			#[cfg(dual_funding)]
 			&Message::TxAddInput(ref msg) => msg.type_id(),
 			#[cfg(dual_funding)]
 			&Message::TxAddOutput(ref msg) => msg.type_id(),
@@ -344,7 +335,6 @@
 		msgs::SpliceLocked::TYPE => {
 			Ok(Message::SpliceLocked(Readable::read(buffer)?))
 		},
-<<<<<<< HEAD
 		msgs::SpliceCreated::TYPE => {
 			Ok(Message::SpliceCreated(Readable::read(buffer)?))
 		},
@@ -360,9 +350,7 @@
 		msgs::SpliceSignedAck::TYPE => {
 			Ok(Message::SpliceSignedAck(Readable::read(buffer)?))
 		},
-=======
-		#[cfg(dual_funding)]
->>>>>>> 0ac3d9ad
+		#[cfg(dual_funding)]
 		msgs::TxAddInput::TYPE => {
 			Ok(Message::TxAddInput(Readable::read(buffer)?))
 		},
