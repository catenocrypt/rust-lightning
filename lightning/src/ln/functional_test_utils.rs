--- conflicted
+++ resolved
@@ -33,17 +33,11 @@
 #[cfg(test)]
 use crate::util::logger::Logger;
 
-<<<<<<< HEAD
 use bitcoin::ScriptBuf;
 use bitcoin::blockdata::block::{Block, Header, Version};
 use bitcoin::blockdata::locktime::absolute::LockTime;
 use bitcoin::blockdata::transaction::{Sequence, Transaction, TxIn, TxOut};
 use bitcoin::blockdata::witness::Witness;
-=======
-use bitcoin::blockdata::block::{Block, Header, Version};
-use bitcoin::blockdata::locktime::absolute::LockTime;
-use bitcoin::blockdata::transaction::{Transaction, TxIn, TxOut};
->>>>>>> 146a291f
 use bitcoin::hash_types::{BlockHash, TxMerkleNode};
 use bitcoin::hashes::sha256::Hash as Sha256;
 use bitcoin::hashes::Hash as _;
@@ -842,7 +836,6 @@
 		MessageSendEvent::SendSpliceLocked { node_id, .. } => {
 			node_id == msg_node_id
 		},
-<<<<<<< HEAD
 		// #SPLICING
 		MessageSendEvent::SendSpliceCreated { node_id, .. } => {
 			node_id == msg_node_id
@@ -859,8 +852,6 @@
 		MessageSendEvent::SendSpliceSignedAck { node_id, .. } => {
 			node_id == msg_node_id
 		},
-=======
->>>>>>> 146a291f
 		MessageSendEvent::SendTxAddInput { node_id, .. } => {
 			node_id == msg_node_id
 		},
