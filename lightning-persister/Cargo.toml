--- conflicted
+++ resolved
@@ -1,10 +1,6 @@
 [package]
 name = "lightning-persister"
-<<<<<<< HEAD
-version = "0.0.122"
-=======
 version = "0.0.123-beta"
->>>>>>> 9a438eea
 authors = ["Valentine Wallace", "Matt Corallo"]
 license = "MIT OR Apache-2.0"
 repository = "https://github.com/lightningdevkit/rust-lightning"
@@ -19,11 +15,7 @@
 
 [dependencies]
 bitcoin = "0.30.2"
-<<<<<<< HEAD
-lightning = { version = "0.0.122", path = "../lightning" }
-=======
 lightning = { version = "0.0.123-beta", path = "../lightning" }
->>>>>>> 9a438eea
 
 [target.'cfg(windows)'.dependencies]
 windows-sys = { version = "0.48.0", default-features = false, features = ["Win32_Storage_FileSystem", "Win32_Foundation"] }
@@ -32,9 +24,5 @@
 criterion = { version = "0.4", optional = true, default-features = false }
 
 [dev-dependencies]
-<<<<<<< HEAD
-lightning = { version = "0.0.122", path = "../lightning", features = ["_test_utils"] }
-=======
 lightning = { version = "0.0.123-beta", path = "../lightning", features = ["_test_utils"] }
->>>>>>> 9a438eea
 bitcoin = { version = "0.30.2", default-features = false }