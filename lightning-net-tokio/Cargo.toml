[package]
name = "lightning-net-tokio"
<<<<<<< HEAD
version = "0.0.122"
=======
version = "0.0.123-beta"
>>>>>>> 9a438eea
authors = ["Matt Corallo"]
license = "MIT OR Apache-2.0"
repository = "https://github.com/lightningdevkit/rust-lightning/"
description = """
Implementation of the rust-lightning network stack using Tokio.
For Rust-Lightning clients which wish to make direct connections to Lightning P2P nodes, this is a simple alternative to implementing the required network stack, especially for those already using Tokio.
"""
edition = "2021"

[package.metadata.docs.rs]
all-features = true
rustdoc-args = ["--cfg", "docsrs"]

[dependencies]
bitcoin = "0.30.2"
<<<<<<< HEAD
lightning = { version = "0.0.122", path = "../lightning" }
=======
lightning = { version = "0.0.123-beta", path = "../lightning" }
>>>>>>> 9a438eea
tokio = { version = "1.35", features = [ "rt", "sync", "net", "time" ] }

[dev-dependencies]
tokio = { version = "1.35", features = [ "macros", "rt", "rt-multi-thread", "sync", "net", "time" ] }
<<<<<<< HEAD
lightning = { version = "0.0.122", path = "../lightning", features = ["_test_utils"] }
=======
lightning = { version = "0.0.123-beta", path = "../lightning", features = ["_test_utils"] }
>>>>>>> 9a438eea
<|MERGE_RESOLUTION|>--- conflicted
+++ resolved
@@ -1,10 +1,6 @@
 [package]
 name = "lightning-net-tokio"
-<<<<<<< HEAD
-version = "0.0.122"
-=======
 version = "0.0.123-beta"
->>>>>>> 9a438eea
 authors = ["Matt Corallo"]
 license = "MIT OR Apache-2.0"
 repository = "https://github.com/lightningdevkit/rust-lightning/"
@@ -20,17 +16,9 @@
 
 [dependencies]
 bitcoin = "0.30.2"
-<<<<<<< HEAD
-lightning = { version = "0.0.122", path = "../lightning" }
-=======
 lightning = { version = "0.0.123-beta", path = "../lightning" }
->>>>>>> 9a438eea
 tokio = { version = "1.35", features = [ "rt", "sync", "net", "time" ] }
 
 [dev-dependencies]
 tokio = { version = "1.35", features = [ "macros", "rt", "rt-multi-thread", "sync", "net", "time" ] }
-<<<<<<< HEAD
-lightning = { version = "0.0.122", path = "../lightning", features = ["_test_utils"] }
-=======
-lightning = { version = "0.0.123-beta", path = "../lightning", features = ["_test_utils"] }
->>>>>>> 9a438eea
+lightning = { version = "0.0.123-beta", path = "../lightning", features = ["_test_utils"] }