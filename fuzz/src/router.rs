--- conflicted
+++ resolved
@@ -211,7 +211,7 @@
 						let rnid = node_pks.iter().skip(u16::from_be_bytes(get_slice!(2).try_into().unwrap()) as usize % node_pks.len()).next().unwrap();
 						let capacity = u64::from_be_bytes(get_slice!(8).try_into().unwrap());
 						$first_hops_vec.push(ChannelDetails {
-							channel_id: [0; 32],
+							channel_id: ChannelId::new_zero(),
 							counterparty: ChannelCounterparty {
 								node_id: *rnid,
 								features: channelmanager::provided_init_features(&UserConfig::default()),
@@ -321,56 +321,9 @@
 			_ if node_pks.is_empty() => {},
 			x if x < 250 => {
 				let mut first_hops_vec = Vec::new();
-<<<<<<< HEAD
-				let first_hops = match get_slice!(1)[0] {
-					0 => None,
-					count => {
-						for _ in 0..count {
-							scid += 1;
-							let rnid = node_pks.iter().skip(u16::from_be_bytes(get_slice!(2).try_into().unwrap()) as usize % node_pks.len()).next().unwrap();
-							let capacity = u64::from_be_bytes(get_slice!(8).try_into().unwrap());
-							first_hops_vec.push(ChannelDetails {
-								channel_id: ChannelId::new_zero(),
-								counterparty: ChannelCounterparty {
-									node_id: *rnid,
-									features: channelmanager::provided_init_features(&UserConfig::default()),
-									unspendable_punishment_reserve: 0,
-									forwarding_info: None,
-									outbound_htlc_minimum_msat: None,
-									outbound_htlc_maximum_msat: None,
-								},
-								funding_txo: Some(OutPoint { txid: bitcoin::Txid::from_slice(&[0; 32]).unwrap(), index: 0 }),
-								channel_type: None,
-								short_channel_id: Some(scid),
-								inbound_scid_alias: None,
-								outbound_scid_alias: None,
-								channel_value_satoshis: capacity,
-								user_channel_id: 0, inbound_capacity_msat: 0,
-								unspendable_punishment_reserve: None,
-								confirmations_required: None,
-								confirmations: None,
-								force_close_spend_delay: None,
-								is_outbound: true, is_channel_ready: true,
-								is_usable: true, is_public: true,
-								balance_msat: 0,
-								outbound_capacity_msat: capacity.saturating_mul(1000),
-								next_outbound_htlc_limit_msat: capacity.saturating_mul(1000),
-								next_outbound_htlc_minimum_msat: 0,
-								inbound_htlc_minimum_msat: None,
-								inbound_htlc_maximum_msat: None,
-								config: None,
-								feerate_sat_per_1000_weight: None,
-								channel_shutdown_state: Some(channelmanager::ChannelShutdownState::NotShuttingDown),
-							});
-						}
-						Some(&first_hops_vec[..])
-					},
-				};
-=======
 				// Use macros here and in the blinded match arm to ensure values are fetched from the fuzz
 				// input in the same order, for better coverage.
 				let first_hops = first_hops!(first_hops_vec);
->>>>>>> 7a63ab77
 				let mut last_hops = Vec::new();
 				last_hops!(last_hops);
 				find_routes!(first_hops, node_pks.iter(), |final_amt, final_delta, target: &PublicKey| {
