[package]
name = "lightning-invoice"
description = "Data structures to parse and serialize BOLT11 lightning invoices"
version = "0.31.0-beta"
authors = ["Sebastian Geisler <sgeisler@wh2.tu-dresden.de>"]
documentation = "https://docs.rs/lightning-invoice/"
license = "MIT OR Apache-2.0"
keywords = [ "lightning", "bitcoin", "invoice", "BOLT11" ]
readme = "README.md"
repository = "https://github.com/lightningdevkit/rust-lightning/"
edition = "2021"

[package.metadata.docs.rs]
all-features = true
rustdoc-args = ["--cfg", "docsrs"]

[features]
default = ["std"]
no-std = ["bitcoin/no-std"]
std = ["bitcoin/std", "bech32/std"]

[dependencies]
<<<<<<< HEAD
bech32 = { version = "0.11.0", default-features = false }
=======
bech32 = { version = "0.9.1", default-features = false }
>>>>>>> ae59d1df
lightning-types = { version = "0.1", path = "../lightning-types", default-features = false }
secp256k1 = { version = "0.28.0", default-features = false, features = ["recovery", "alloc"] }
serde = { version = "1.0.118", optional = true }
bitcoin = { version = "0.31.2", default-features = false }

[dev-dependencies]
<<<<<<< HEAD
hex = { package = "hex-conservative", version = "0.1.1", default-features = false }
=======
>>>>>>> ae59d1df
serde_json = { version = "1"}
hashbrown = { version = "0.13", default-features = false }

[lints]
workspace = true<|MERGE_RESOLUTION|>--- conflicted
+++ resolved
@@ -20,21 +20,13 @@
 std = ["bitcoin/std", "bech32/std"]
 
 [dependencies]
-<<<<<<< HEAD
 bech32 = { version = "0.11.0", default-features = false }
-=======
-bech32 = { version = "0.9.1", default-features = false }
->>>>>>> ae59d1df
 lightning-types = { version = "0.1", path = "../lightning-types", default-features = false }
 secp256k1 = { version = "0.28.0", default-features = false, features = ["recovery", "alloc"] }
 serde = { version = "1.0.118", optional = true }
 bitcoin = { version = "0.31.2", default-features = false }
 
 [dev-dependencies]
-<<<<<<< HEAD
-hex = { package = "hex-conservative", version = "0.1.1", default-features = false }
-=======
->>>>>>> ae59d1df
 serde_json = { version = "1"}
 hashbrown = { version = "0.13", default-features = false }
 
