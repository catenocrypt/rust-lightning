// Prefix these with `rustdoc::` when we update our MSRV to be >= 1.52 to remove warnings.
#![deny(broken_intra_doc_links)]
#![deny(private_intra_doc_links)]

#![deny(missing_docs)]
#![deny(non_upper_case_globals)]
#![deny(non_camel_case_types)]
#![deny(non_snake_case)]
#![deny(unused_mut)]

#![cfg_attr(docsrs, feature(doc_auto_cfg))]

#![cfg_attr(feature = "strict", deny(warnings))]
#![cfg_attr(all(not(feature = "std"), not(test)), no_std)]

//! This crate provides data structures to represent
//! [lightning BOLT11](https://github.com/lightning/bolts/blob/master/11-payment-encoding.md)
//! invoices and functions to create, encode and decode these. If you just want to use the standard
//! en-/decoding functionality this should get you started:
//!
//!   * For parsing use `str::parse::<Bolt11Invoice>(&self)` (see [`Bolt11Invoice::from_str`])
//!   * For constructing invoices use the [`InvoiceBuilder`]
//!   * For serializing invoices use the [`Display`]/[`ToString`] traits
//!
//! [`Bolt11Invoice::from_str`]: crate::Bolt11Invoice#impl-FromStr

#[cfg(not(any(feature = "std", feature = "no-std")))]
compile_error!("at least one of the `std` or `no-std` features must be enabled");

pub mod payment;
pub mod utils;

extern crate bech32;
extern crate bitcoin_hashes;
#[macro_use] extern crate lightning;
extern crate num_traits;
extern crate secp256k1;
extern crate alloc;
#[cfg(any(test, feature = "std"))]
extern crate core;
#[cfg(feature = "serde")]
extern crate serde;

#[cfg(feature = "std")]
use std::time::SystemTime;

use bech32::u5;
use bitcoin::{Address, Network, PubkeyHash, ScriptHash};
use bitcoin::address::{Payload, WitnessProgram, WitnessVersion};
use bitcoin_hashes::{Hash, sha256};
use lightning::ln::features::Bolt11InvoiceFeatures;
use lightning::util::invoice::construct_invoice_preimage;

use secp256k1::PublicKey;
use secp256k1::{Message, Secp256k1};
use secp256k1::ecdsa::RecoverableSignature;

use core::cmp::Ordering;
use core::fmt::{Display, Formatter, self};
use core::iter::FilterMap;
use core::num::ParseIntError;
use core::ops::Deref;
use core::slice::Iter;
use core::time::Duration;
use core::str;

#[cfg(feature = "serde")]
use serde::{Deserialize, Deserializer,Serialize, Serializer, de::Error};

#[doc(no_inline)]
pub use lightning::ln::PaymentSecret;
#[doc(no_inline)]
pub use lightning::routing::router::{RouteHint, RouteHintHop};
#[doc(no_inline)]
pub use lightning::routing::gossip::RoutingFees;
use lightning::util::string::UntrustedString;

mod de;
mod ser;
mod tb;

mod prelude {
	#[cfg(feature = "hashbrown")]
	extern crate hashbrown;

	pub use alloc::{vec, vec::Vec, string::String};
	#[cfg(not(feature = "hashbrown"))]
	pub use std::collections::{HashMap, hash_map};
	#[cfg(feature = "hashbrown")]
	pub use self::hashbrown::{HashMap, HashSet, hash_map};

	pub use alloc::string::ToString;
}

use crate::prelude::*;

/// Sync compat for std/no_std
#[cfg(not(feature = "std"))]
mod sync;

/// Errors that indicate what is wrong with the invoice. They have some granularity for debug
/// reasons, but should generally result in an "invalid BOLT11 invoice" message for the user.
#[allow(missing_docs)]
#[derive(PartialEq, Eq, Debug, Clone)]
pub enum Bolt11ParseError {
	Bech32Error(bech32::Error),
	ParseAmountError(ParseIntError),
	MalformedSignature(secp256k1::Error),
	BadPrefix,
	UnknownCurrency,
	UnknownSiPrefix,
	MalformedHRP,
	TooShortDataPart,
	UnexpectedEndOfTaggedFields,
	DescriptionDecodeError(str::Utf8Error),
	PaddingError,
	IntegerOverflowError,
	InvalidSegWitProgramLength,
	InvalidPubKeyHashLength,
	InvalidScriptHashLength,
	InvalidRecoveryId,
	InvalidSliceLength(String),

	/// Not an error, but used internally to signal that a part of the invoice should be ignored
	/// according to BOLT11
	Skip,
}

/// Indicates that something went wrong while parsing or validating the invoice. Parsing errors
/// should be mostly seen as opaque and are only there for debugging reasons. Semantic errors
/// like wrong signatures, missing fields etc. could mean that someone tampered with the invoice.
#[derive(PartialEq, Eq, Debug, Clone)]
pub enum ParseOrSemanticError {
	/// The invoice couldn't be decoded
	ParseError(Bolt11ParseError),

	/// The invoice could be decoded but violates the BOLT11 standard
	SemanticError(crate::Bolt11SemanticError),
}

/// The number of bits used to represent timestamps as defined in BOLT 11.
const TIMESTAMP_BITS: usize = 35;

/// The maximum timestamp as [`Duration::as_secs`] since the Unix epoch allowed by [`BOLT 11`].
///
/// [BOLT 11]: https://github.com/lightning/bolts/blob/master/11-payment-encoding.md
pub const MAX_TIMESTAMP: u64 = (1 << TIMESTAMP_BITS) - 1;

/// Default expiry time as defined by [BOLT 11].
///
/// [BOLT 11]: https://github.com/lightning/bolts/blob/master/11-payment-encoding.md
pub const DEFAULT_EXPIRY_TIME: u64 = 3600;

/// Default minimum final CLTV expiry as defined by [BOLT 11].
///
/// Note that this is *not* the same value as rust-lightning's minimum CLTV expiry, which is
/// provided in [`MIN_FINAL_CLTV_EXPIRY_DELTA`].
///
/// [BOLT 11]: https://github.com/lightning/bolts/blob/master/11-payment-encoding.md
/// [`MIN_FINAL_CLTV_EXPIRY_DELTA`]: lightning::ln::channelmanager::MIN_FINAL_CLTV_EXPIRY_DELTA
pub const DEFAULT_MIN_FINAL_CLTV_EXPIRY_DELTA: u64 = 18;

/// Builder for [`Bolt11Invoice`]s. It's the most convenient and advised way to use this library. It
/// ensures that only a semantically and syntactically correct invoice can be built using it.
///
/// ```
/// extern crate secp256k1;
/// extern crate lightning;
/// extern crate lightning_invoice;
/// extern crate bitcoin_hashes;
///
/// use bitcoin_hashes::Hash;
/// use bitcoin_hashes::sha256;
///
/// use secp256k1::Secp256k1;
/// use secp256k1::SecretKey;
///
/// use lightning::ln::PaymentSecret;
///
/// use lightning_invoice::{Currency, InvoiceBuilder};
///
/// # #[cfg(not(feature = "std"))]
/// # fn main() {}
/// # #[cfg(feature = "std")]
/// # fn main() {
/// let private_key = SecretKey::from_slice(
///		&[
///			0xe1, 0x26, 0xf6, 0x8f, 0x7e, 0xaf, 0xcc, 0x8b, 0x74, 0xf5, 0x4d, 0x26, 0x9f,
///			0xe2, 0x06, 0xbe, 0x71, 0x50, 0x00, 0xf9, 0x4d, 0xac, 0x06, 0x7d, 0x1c, 0x04,
/// 		0xa8, 0xca, 0x3b, 0x2d, 0xb7, 0x34
/// 	][..]
///	).unwrap();
///
/// let payment_hash = sha256::Hash::from_slice(&[0; 32][..]).unwrap();
/// let payment_secret = PaymentSecret([42u8; 32]);
///
/// let invoice = InvoiceBuilder::new(Currency::Bitcoin)
/// 	.description("Coins pls!".into())
/// 	.payment_hash(payment_hash)
/// 	.payment_secret(payment_secret)
/// 	.current_timestamp()
/// 	.min_final_cltv_expiry_delta(144)
/// 	.build_signed(|hash| {
/// 		Secp256k1::new().sign_ecdsa_recoverable(hash, &private_key)
/// 	})
/// 	.unwrap();
///
/// assert!(invoice.to_string().starts_with("lnbc1"));
/// # }
/// ```
///
/// # Type parameters
/// The two parameters `D` and `H` signal if the builder already contains the correct amount of the
/// given field:
///  * `D`: exactly one [`TaggedField::Description`] or [`TaggedField::DescriptionHash`]
///  * `H`: exactly one [`TaggedField::PaymentHash`]
///  * `T`: the timestamp is set
///  * `C`: the CLTV expiry is set
///  * `S`: the payment secret is set
///  * `M`: payment metadata is set
///
/// This is not exported to bindings users as we likely need to manually select one set of boolean type parameters.
#[derive(Eq, PartialEq, Debug, Clone)]
pub struct InvoiceBuilder<D: tb::Bool, H: tb::Bool, T: tb::Bool, C: tb::Bool, S: tb::Bool, M: tb::Bool> {
	currency: Currency,
	amount: Option<u64>,
	si_prefix: Option<SiPrefix>,
	timestamp: Option<PositiveTimestamp>,
	tagged_fields: Vec<TaggedField>,
	error: Option<CreationError>,

	phantom_d: core::marker::PhantomData<D>,
	phantom_h: core::marker::PhantomData<H>,
	phantom_t: core::marker::PhantomData<T>,
	phantom_c: core::marker::PhantomData<C>,
	phantom_s: core::marker::PhantomData<S>,
	phantom_m: core::marker::PhantomData<M>,
}

/// Represents a syntactically and semantically correct lightning BOLT11 invoice.
///
/// There are three ways to construct a `Bolt11Invoice`:
///  1. using [`InvoiceBuilder`]
///  2. using [`Bolt11Invoice::from_signed`]
///  3. using `str::parse::<Bolt11Invoice>(&str)` (see [`Bolt11Invoice::from_str`])
///
/// [`Bolt11Invoice::from_str`]: crate::Bolt11Invoice#impl-FromStr
#[derive(Eq, PartialEq, Debug, Clone, Hash, Ord, PartialOrd)]
pub struct Bolt11Invoice {
	signed_invoice: SignedRawBolt11Invoice,
}

/// Represents the description of an invoice which has to be either a directly included string or
/// a hash of a description provided out of band.
///
/// This is not exported to bindings users as we don't have a good way to map the reference lifetimes making this
/// practically impossible to use safely in languages like C.
#[derive(Eq, PartialEq, Debug, Clone, Ord, PartialOrd)]
pub enum Bolt11InvoiceDescription<'f> {
	/// Reference to the directly supplied description in the invoice
	Direct(&'f Description),

	/// Reference to the description's hash included in the invoice
	Hash(&'f Sha256),
}

impl<'f> Display for Bolt11InvoiceDescription<'f> {
	fn fmt(&self, f: &mut Formatter<'_>) -> fmt::Result {
		match self {
			Bolt11InvoiceDescription::Direct(desc) => write!(f, "{}", desc.0),
			Bolt11InvoiceDescription::Hash(hash) => write!(f, "{}", hash.0),
		}
	}
}

/// Represents a signed [`RawBolt11Invoice`] with cached hash. The signature is not checked and may be
/// invalid.
///
/// # Invariants
/// The hash has to be either from the deserialized invoice or from the serialized [`RawBolt11Invoice`].
#[derive(Eq, PartialEq, Debug, Clone, Hash, Ord, PartialOrd)]
pub struct SignedRawBolt11Invoice {
	/// The raw invoice that the signature belongs to
	raw_invoice: RawBolt11Invoice,

	/// Hash of the [`RawBolt11Invoice`] that will be used to check the signature.
	///
	/// * if the `SignedRawBolt11Invoice` was deserialized the hash is of from the original encoded form,
	/// since it's not guaranteed that encoding it again will lead to the same result since integers
	/// could have been encoded with leading zeroes etc.
	/// * if the `SignedRawBolt11Invoice` was constructed manually the hash will be the calculated hash
	/// from the [`RawBolt11Invoice`]
	hash: [u8; 32],

	/// signature of the payment request
	signature: Bolt11InvoiceSignature,
}

/// Represents an syntactically correct [`Bolt11Invoice`] for a payment on the lightning network,
/// but without the signature information.
/// Decoding and encoding should not lead to information loss but may lead to different hashes.
///
/// For methods without docs see the corresponding methods in [`Bolt11Invoice`].
#[derive(Eq, PartialEq, Debug, Clone, Hash, Ord, PartialOrd)]
pub struct RawBolt11Invoice {
	/// human readable part
	pub hrp: RawHrp,

	/// data part
	pub data: RawDataPart,
}

/// Data of the [`RawBolt11Invoice`] that is encoded in the human readable part.
///
/// This is not exported to bindings users as we don't yet support `Option<Enum>`
#[derive(Eq, PartialEq, Debug, Clone, Hash, Ord, PartialOrd)]
pub struct RawHrp {
	/// The currency deferred from the 3rd and 4th character of the bech32 transaction
	pub currency: Currency,

	/// The amount that, multiplied by the SI prefix, has to be payed
	pub raw_amount: Option<u64>,

	/// SI prefix that gets multiplied with the `raw_amount`
	pub si_prefix: Option<SiPrefix>,
}

/// Data of the [`RawBolt11Invoice`] that is encoded in the data part
#[derive(Eq, PartialEq, Debug, Clone, Hash, Ord, PartialOrd)]
pub struct RawDataPart {
	/// generation time of the invoice
	pub timestamp: PositiveTimestamp,

	/// tagged fields of the payment request
	pub tagged_fields: Vec<RawTaggedField>,
}

/// A timestamp that refers to a date after 1 January 1970.
///
/// # Invariants
///
/// The Unix timestamp representing the stored time has to be positive and no greater than
/// [`MAX_TIMESTAMP`].
#[derive(Eq, PartialEq, Debug, Clone, Hash, Ord, PartialOrd)]
pub struct PositiveTimestamp(Duration);

/// SI prefixes for the human readable part
#[derive(Eq, PartialEq, Debug, Clone, Copy, Hash, Ord, PartialOrd)]
pub enum SiPrefix {
	/// 10^-3
	Milli,
	/// 10^-6
	Micro,
	/// 10^-9
	Nano,
	/// 10^-12
	Pico,
}

impl SiPrefix {
	/// Returns the multiplier to go from a BTC value to picoBTC implied by this SiPrefix.
	/// This is effectively 10^12 * the prefix multiplier
	pub fn multiplier(&self) -> u64 {
		match *self {
			SiPrefix::Milli => 1_000_000_000,
			SiPrefix::Micro => 1_000_000,
			SiPrefix::Nano => 1_000,
			SiPrefix::Pico => 1,
		}
	}

	/// Returns all enum variants of `SiPrefix` sorted in descending order of their associated
	/// multiplier.
	///
	/// This is not exported to bindings users as we don't yet support a slice of enums, and also because this function
	/// isn't the most critical to expose.
	pub fn values_desc() -> &'static [SiPrefix] {
		use crate::SiPrefix::*;
		static VALUES: [SiPrefix; 4] = [Milli, Micro, Nano, Pico];
		&VALUES
	}
}

/// Enum representing the crypto currencies (or networks) supported by this library
#[derive(Clone, Debug, Hash, Eq, PartialEq, Ord, PartialOrd)]
pub enum Currency {
	/// Bitcoin mainnet
	Bitcoin,

	/// Bitcoin testnet
	BitcoinTestnet,

	/// Bitcoin regtest
	Regtest,

	/// Bitcoin simnet
	Simnet,

	/// Bitcoin signet
	Signet,
}

impl From<Network> for Currency {
	fn from(network: Network) -> Self {
		match network {
			Network::Bitcoin => Currency::Bitcoin,
			Network::Testnet => Currency::BitcoinTestnet,
			Network::Regtest => Currency::Regtest,
			Network::Signet => Currency::Signet,
<<<<<<< HEAD
			_ => unreachable!(),
=======
			_ => {
				debug_assert!(false, "Need to handle new rust-bitcoin network type");
				Currency::Regtest
			},
>>>>>>> 146a291f
		}
	}
}

impl From<Currency> for Network {
	fn from(currency: Currency) -> Self {
		match currency {
			Currency::Bitcoin => Network::Bitcoin,
			Currency::BitcoinTestnet => Network::Testnet,
			Currency::Regtest => Network::Regtest,
			Currency::Simnet => Network::Regtest,
			Currency::Signet => Network::Signet,
		}
	}
}

/// Tagged field which may have an unknown tag
///
/// This is not exported to bindings users as we don't currently support TaggedField
#[derive(Clone, Debug, Hash, Eq, PartialEq, Ord, PartialOrd)]
pub enum RawTaggedField {
	/// Parsed tagged field with known tag
	KnownSemantics(TaggedField),
	/// tagged field which was not parsed due to an unknown tag or undefined field semantics
	UnknownSemantics(Vec<u5>),
}

/// Tagged field with known tag
///
/// For descriptions of the enum values please refer to the enclosed type's docs.
///
/// This is not exported to bindings users as we don't yet support enum variants with the same name the struct contained
/// in the variant.
#[allow(missing_docs)]
#[derive(Clone, Debug, Hash, Eq, PartialEq, Ord, PartialOrd)]
pub enum TaggedField {
	PaymentHash(Sha256),
	Description(Description),
	PayeePubKey(PayeePubKey),
	DescriptionHash(Sha256),
	ExpiryTime(ExpiryTime),
	MinFinalCltvExpiryDelta(MinFinalCltvExpiryDelta),
	Fallback(Fallback),
	PrivateRoute(PrivateRoute),
	PaymentSecret(PaymentSecret),
	PaymentMetadata(Vec<u8>),
	Features(Bolt11InvoiceFeatures),
}

/// SHA-256 hash
#[derive(Clone, Debug, Hash, Eq, PartialEq, Ord, PartialOrd)]
pub struct Sha256(/// This is not exported to bindings users as the native hash types are not currently mapped
	pub sha256::Hash);

impl Sha256 {
	/// Constructs a new [`Sha256`] from the given bytes, which are assumed to be the output of a
	/// single sha256 hash.
	#[cfg(c_bindings)]
	pub fn from_bytes(bytes: &[u8; 32]) -> Self {
		Self(sha256::Hash::from_slice(bytes).expect("from_slice only fails if len is not 32"))
	}
}

/// Description string
///
/// # Invariants
/// The description can be at most 639 __bytes__ long
#[derive(Clone, Debug, Hash, Eq, PartialEq, Ord, PartialOrd, Default)]
pub struct Description(UntrustedString);

/// Payee public key
#[derive(Clone, Debug, Hash, Eq, PartialEq, Ord, PartialOrd)]
pub struct PayeePubKey(pub PublicKey);

/// Positive duration that defines when (relatively to the timestamp) in the future the invoice
/// expires
#[derive(Clone, Debug, Hash, Eq, PartialEq, Ord, PartialOrd)]
pub struct ExpiryTime(Duration);

/// `min_final_cltv_expiry_delta` to use for the last HTLC in the route
#[derive(Clone, Debug, Hash, Eq, PartialEq, Ord, PartialOrd)]
pub struct MinFinalCltvExpiryDelta(pub u64);

/// Fallback address in case no LN payment is possible
#[allow(missing_docs)]
#[derive(Clone, Debug, Hash, Eq, PartialEq, Ord, PartialOrd)]
pub enum Fallback {
	SegWitProgram {
		version: WitnessVersion,
		program: Vec<u8>,
	},
	PubKeyHash(PubkeyHash),
	ScriptHash(ScriptHash),
}

/// Recoverable signature
#[derive(Clone, Debug, Hash, Eq, PartialEq)]
pub struct Bolt11InvoiceSignature(pub RecoverableSignature);

impl PartialOrd for Bolt11InvoiceSignature {
	fn partial_cmp(&self, other: &Self) -> Option<Ordering> {
		Some(self.cmp(other))
	}
}

impl Ord for Bolt11InvoiceSignature {
	fn cmp(&self, other: &Self) -> Ordering {
		self.0.serialize_compact().1.cmp(&other.0.serialize_compact().1)
	}
}

/// Private routing information
///
/// # Invariants
/// The encoded route has to be <1024 5bit characters long (<=639 bytes or <=12 hops)
///
#[derive(Clone, Debug, Hash, Eq, PartialEq, Ord, PartialOrd)]
pub struct PrivateRoute(pub RouteHint);

/// Tag constants as specified in BOLT11
#[allow(missing_docs)]
pub mod constants {
	pub const TAG_PAYMENT_HASH: u8 = 1;
	pub const TAG_DESCRIPTION: u8 = 13;
	pub const TAG_PAYEE_PUB_KEY: u8 = 19;
	pub const TAG_DESCRIPTION_HASH: u8 = 23;
	pub const TAG_EXPIRY_TIME: u8 = 6;
	pub const TAG_MIN_FINAL_CLTV_EXPIRY_DELTA: u8 = 24;
	pub const TAG_FALLBACK: u8 = 9;
	pub const TAG_PRIVATE_ROUTE: u8 = 3;
	pub const TAG_PAYMENT_SECRET: u8 = 16;
	pub const TAG_PAYMENT_METADATA: u8 = 27;
	pub const TAG_FEATURES: u8 = 5;
}

impl InvoiceBuilder<tb::False, tb::False, tb::False, tb::False, tb::False, tb::False> {
	/// Construct new, empty `InvoiceBuilder`. All necessary fields have to be filled first before
	/// `InvoiceBuilder::build(self)` becomes available.
	pub fn new(currency: Currency) -> Self {
		InvoiceBuilder {
			currency,
			amount: None,
			si_prefix: None,
			timestamp: None,
			tagged_fields: Vec::new(),
			error: None,

			phantom_d: core::marker::PhantomData,
			phantom_h: core::marker::PhantomData,
			phantom_t: core::marker::PhantomData,
			phantom_c: core::marker::PhantomData,
			phantom_s: core::marker::PhantomData,
			phantom_m: core::marker::PhantomData,
		}
	}
}

impl<D: tb::Bool, H: tb::Bool, T: tb::Bool, C: tb::Bool, S: tb::Bool, M: tb::Bool> InvoiceBuilder<D, H, T, C, S, M> {
	/// Helper function to set the completeness flags.
	fn set_flags<DN: tb::Bool, HN: tb::Bool, TN: tb::Bool, CN: tb::Bool, SN: tb::Bool, MN: tb::Bool>(self) -> InvoiceBuilder<DN, HN, TN, CN, SN, MN> {
		InvoiceBuilder::<DN, HN, TN, CN, SN, MN> {
			currency: self.currency,
			amount: self.amount,
			si_prefix: self.si_prefix,
			timestamp: self.timestamp,
			tagged_fields: self.tagged_fields,
			error: self.error,

			phantom_d: core::marker::PhantomData,
			phantom_h: core::marker::PhantomData,
			phantom_t: core::marker::PhantomData,
			phantom_c: core::marker::PhantomData,
			phantom_s: core::marker::PhantomData,
			phantom_m: core::marker::PhantomData,
		}
	}

	/// Sets the amount in millisatoshis. The optimal SI prefix is chosen automatically.
	pub fn amount_milli_satoshis(mut self, amount_msat: u64) -> Self {
		let amount = amount_msat * 10; // Invoices are denominated in "pico BTC"
		let biggest_possible_si_prefix = SiPrefix::values_desc()
			.iter()
			.find(|prefix| amount % prefix.multiplier() == 0)
			.expect("Pico should always match");
		self.amount = Some(amount / biggest_possible_si_prefix.multiplier());
		self.si_prefix = Some(*biggest_possible_si_prefix);
		self
	}

	/// Sets the payee's public key.
	pub fn payee_pub_key(mut self, pub_key: PublicKey) -> Self {
		self.tagged_fields.push(TaggedField::PayeePubKey(PayeePubKey(pub_key)));
		self
	}

	/// Sets the expiry time, dropping the subsecond part (which is not representable in BOLT 11
	/// invoices).
	pub fn expiry_time(mut self, expiry_time: Duration) -> Self {
		self.tagged_fields.push(TaggedField::ExpiryTime(ExpiryTime::from_duration(expiry_time)));
		self
	}

	/// Adds a fallback address.
	pub fn fallback(mut self, fallback: Fallback) -> Self {
		self.tagged_fields.push(TaggedField::Fallback(fallback));
		self
	}

	/// Adds a private route.
	pub fn private_route(mut self, hint: RouteHint) -> Self {
		match PrivateRoute::new(hint) {
			Ok(r) => self.tagged_fields.push(TaggedField::PrivateRoute(r)),
			Err(e) => self.error = Some(e),
		}
		self
	}
}

impl<D: tb::Bool, H: tb::Bool, C: tb::Bool, S: tb::Bool, M: tb::Bool> InvoiceBuilder<D, H, tb::True, C, S, M> {
	/// Builds a [`RawBolt11Invoice`] if no [`CreationError`] occurred while construction any of the
	/// fields.
	pub fn build_raw(self) -> Result<RawBolt11Invoice, CreationError> {

		// If an error occurred at any time before, return it now
		if let Some(e) = self.error {
			return Err(e);
		}

		let hrp = RawHrp {
			currency: self.currency,
			raw_amount: self.amount,
			si_prefix: self.si_prefix,
		};

		let timestamp = self.timestamp.expect("ensured to be Some(t) by type T");

		let tagged_fields = self.tagged_fields.into_iter().map(|tf| {
			RawTaggedField::KnownSemantics(tf)
		}).collect::<Vec<_>>();

		let data = RawDataPart {
			timestamp,
			tagged_fields,
		};

		Ok(RawBolt11Invoice {
			hrp,
			data,
		})
	}
}

impl<H: tb::Bool, T: tb::Bool, C: tb::Bool, S: tb::Bool, M: tb::Bool> InvoiceBuilder<tb::False, H, T, C, S, M> {
	/// Set the description. This function is only available if no description (hash) was set.
	pub fn description(mut self, description: String) -> InvoiceBuilder<tb::True, H, T, C, S, M> {
		match Description::new(description) {
			Ok(d) => self.tagged_fields.push(TaggedField::Description(d)),
			Err(e) => self.error = Some(e),
		}
		self.set_flags()
	}

	/// Set the description hash. This function is only available if no description (hash) was set.
	pub fn description_hash(mut self, description_hash: sha256::Hash) -> InvoiceBuilder<tb::True, H, T, C, S, M> {
		self.tagged_fields.push(TaggedField::DescriptionHash(Sha256(description_hash)));
		self.set_flags()
	}

	/// Set the description or description hash. This function is only available if no description (hash) was set.
	pub fn invoice_description(self, description: Bolt11InvoiceDescription) -> InvoiceBuilder<tb::True, H, T, C, S, M> {
		match description {
			Bolt11InvoiceDescription::Direct(desc) => {
				self.description(desc.clone().into_inner().0)
			}
			Bolt11InvoiceDescription::Hash(hash) => {
				self.description_hash(hash.0)
			}
		}
	}
}

impl<D: tb::Bool, T: tb::Bool, C: tb::Bool, S: tb::Bool, M: tb::Bool> InvoiceBuilder<D, tb::False, T, C, S, M> {
	/// Set the payment hash. This function is only available if no payment hash was set.
	pub fn payment_hash(mut self, hash: sha256::Hash) -> InvoiceBuilder<D, tb::True, T, C, S, M> {
		self.tagged_fields.push(TaggedField::PaymentHash(Sha256(hash)));
		self.set_flags()
	}
}

impl<D: tb::Bool, H: tb::Bool, C: tb::Bool, S: tb::Bool, M: tb::Bool> InvoiceBuilder<D, H, tb::False, C, S, M> {
	/// Sets the timestamp to a specific [`SystemTime`].
	#[cfg(feature = "std")]
	pub fn timestamp(mut self, time: SystemTime) -> InvoiceBuilder<D, H, tb::True, C, S, M> {
		match PositiveTimestamp::from_system_time(time) {
			Ok(t) => self.timestamp = Some(t),
			Err(e) => self.error = Some(e),
		}

		self.set_flags()
	}

	/// Sets the timestamp to a duration since the Unix epoch, dropping the subsecond part (which
	/// is not representable in BOLT 11 invoices).
	pub fn duration_since_epoch(mut self, time: Duration) -> InvoiceBuilder<D, H, tb::True, C, S, M> {
		match PositiveTimestamp::from_duration_since_epoch(time) {
			Ok(t) => self.timestamp = Some(t),
			Err(e) => self.error = Some(e),
		}

		self.set_flags()
	}

	/// Sets the timestamp to the current system time.
	#[cfg(feature = "std")]
	pub fn current_timestamp(mut self) -> InvoiceBuilder<D, H, tb::True, C, S, M> {
		let now = PositiveTimestamp::from_system_time(SystemTime::now());
		self.timestamp = Some(now.expect("for the foreseeable future this shouldn't happen"));
		self.set_flags()
	}
}

impl<D: tb::Bool, H: tb::Bool, T: tb::Bool, S: tb::Bool, M: tb::Bool> InvoiceBuilder<D, H, T, tb::False, S, M> {
	/// Sets `min_final_cltv_expiry_delta`.
	pub fn min_final_cltv_expiry_delta(mut self, min_final_cltv_expiry_delta: u64) -> InvoiceBuilder<D, H, T, tb::True, S, M> {
		self.tagged_fields.push(TaggedField::MinFinalCltvExpiryDelta(MinFinalCltvExpiryDelta(min_final_cltv_expiry_delta)));
		self.set_flags()
	}
}

impl<D: tb::Bool, H: tb::Bool, T: tb::Bool, C: tb::Bool, M: tb::Bool> InvoiceBuilder<D, H, T, C, tb::False, M> {
	/// Sets the payment secret and relevant features.
	pub fn payment_secret(mut self, payment_secret: PaymentSecret) -> InvoiceBuilder<D, H, T, C, tb::True, M> {
		let mut found_features = false;
		for field in self.tagged_fields.iter_mut() {
			if let TaggedField::Features(f) = field {
				found_features = true;
				f.set_variable_length_onion_required();
				f.set_payment_secret_required();
			}
		}
		self.tagged_fields.push(TaggedField::PaymentSecret(payment_secret));
		if !found_features {
			let mut features = Bolt11InvoiceFeatures::empty();
			features.set_variable_length_onion_required();
			features.set_payment_secret_required();
			self.tagged_fields.push(TaggedField::Features(features));
		}
		self.set_flags()
	}
}

impl<D: tb::Bool, H: tb::Bool, T: tb::Bool, C: tb::Bool, S: tb::Bool> InvoiceBuilder<D, H, T, C, S, tb::False> {
	/// Sets the payment metadata.
	///
	/// By default features are set to *optionally* allow the sender to include the payment metadata.
	/// If you wish to require that the sender include the metadata (and fail to parse the invoice if
	/// they don't support payment metadata fields), you need to call
	/// [`InvoiceBuilder::require_payment_metadata`] after this.
	pub fn payment_metadata(mut self, payment_metadata: Vec<u8>) -> InvoiceBuilder<D, H, T, C, S, tb::True> {
		self.tagged_fields.push(TaggedField::PaymentMetadata(payment_metadata));
		let mut found_features = false;
		for field in self.tagged_fields.iter_mut() {
			if let TaggedField::Features(f) = field {
				found_features = true;
				f.set_payment_metadata_optional();
			}
		}
		if !found_features {
			let mut features = Bolt11InvoiceFeatures::empty();
			features.set_payment_metadata_optional();
			self.tagged_fields.push(TaggedField::Features(features));
		}
		self.set_flags()
	}
}

impl<D: tb::Bool, H: tb::Bool, T: tb::Bool, C: tb::Bool, S: tb::Bool> InvoiceBuilder<D, H, T, C, S, tb::True> {
	/// Sets forwarding of payment metadata as required. A reader of the invoice which does not
	/// support sending payment metadata will fail to read the invoice.
	pub fn require_payment_metadata(mut self) -> InvoiceBuilder<D, H, T, C, S, tb::True> {
		for field in self.tagged_fields.iter_mut() {
			if let TaggedField::Features(f) = field {
				f.set_payment_metadata_required();
			}
		}
		self
	}
}

impl<D: tb::Bool, H: tb::Bool, T: tb::Bool, C: tb::Bool, M: tb::Bool> InvoiceBuilder<D, H, T, C, tb::True, M> {
	/// Sets the `basic_mpp` feature as optional.
	pub fn basic_mpp(mut self) -> Self {
		for field in self.tagged_fields.iter_mut() {
			if let TaggedField::Features(f) = field {
				f.set_basic_mpp_optional();
			}
		}
		self
	}
}

impl<M: tb::Bool> InvoiceBuilder<tb::True, tb::True, tb::True, tb::True, tb::True, M> {
	/// Builds and signs an invoice using the supplied `sign_function`. This function MAY NOT fail
	/// and MUST produce a recoverable signature valid for the given hash and if applicable also for
	/// the included payee public key.
	pub fn build_signed<F>(self, sign_function: F) -> Result<Bolt11Invoice, CreationError>
		where F: FnOnce(&Message) -> RecoverableSignature
	{
		let invoice = self.try_build_signed::<_, ()>(|hash| {
			Ok(sign_function(hash))
		});

		match invoice {
			Ok(i) => Ok(i),
			Err(SignOrCreationError::CreationError(e)) => Err(e),
			Err(SignOrCreationError::SignError(())) => unreachable!(),
		}
	}

	/// Builds and signs an invoice using the supplied `sign_function`. This function MAY fail with
	/// an error of type `E` and MUST produce a recoverable signature valid for the given hash and
	/// if applicable also for the included payee public key.
	pub fn try_build_signed<F, E>(self, sign_function: F) -> Result<Bolt11Invoice, SignOrCreationError<E>>
		where F: FnOnce(&Message) -> Result<RecoverableSignature, E>
	{
		let raw = match self.build_raw() {
			Ok(r) => r,
			Err(e) => return Err(SignOrCreationError::CreationError(e)),
		};

		let signed = match raw.sign(sign_function) {
			Ok(s) => s,
			Err(e) => return Err(SignOrCreationError::SignError(e)),
		};

		let invoice = Bolt11Invoice {
			signed_invoice: signed,
		};

		invoice.check_field_counts().expect("should be ensured by type signature of builder");
		invoice.check_feature_bits().expect("should be ensured by type signature of builder");
		invoice.check_amount().expect("should be ensured by type signature of builder");

		Ok(invoice)
	}
}


impl SignedRawBolt11Invoice {
	/// Disassembles the `SignedRawBolt11Invoice` into its three parts:
	///  1. raw invoice
	///  2. hash of the raw invoice
	///  3. signature
	pub fn into_parts(self) -> (RawBolt11Invoice, [u8; 32], Bolt11InvoiceSignature) {
		(self.raw_invoice, self.hash, self.signature)
	}

	/// The [`RawBolt11Invoice`] which was signed.
	pub fn raw_invoice(&self) -> &RawBolt11Invoice {
		&self.raw_invoice
	}

	/// The hash of the [`RawBolt11Invoice`] that was signed.
	pub fn signable_hash(&self) -> &[u8; 32] {
		&self.hash
	}

	/// Signature for the invoice.
	pub fn signature(&self) -> &Bolt11InvoiceSignature {
		&self.signature
	}

	/// Recovers the public key used for signing the invoice from the recoverable signature.
	pub fn recover_payee_pub_key(&self) -> Result<PayeePubKey, secp256k1::Error> {
		let hash = Message::from_slice(&self.hash[..])
			.expect("Hash is 32 bytes long, same as MESSAGE_SIZE");

		Ok(PayeePubKey(Secp256k1::new().recover_ecdsa(
			&hash,
			&self.signature
		)?))
	}

	/// Checks if the signature is valid for the included payee public key or if none exists if it's
	/// valid for the recovered signature (which should always be true?).
	pub fn check_signature(&self) -> bool {
		let included_pub_key = self.raw_invoice.payee_pub_key();

		let mut recovered_pub_key = Option::None;
		if recovered_pub_key.is_none() {
			let recovered = match self.recover_payee_pub_key() {
				Ok(pk) => pk,
				Err(_) => return false,
			};
			recovered_pub_key = Some(recovered);
		}

		let pub_key = included_pub_key.or(recovered_pub_key.as_ref())
			.expect("One is always present");

		let hash = Message::from_slice(&self.hash[..])
			.expect("Hash is 32 bytes long, same as MESSAGE_SIZE");

		let secp_context = Secp256k1::new();
		let verification_result = secp_context.verify_ecdsa(
			&hash,
			&self.signature.to_standard(),
			pub_key
		);

		match verification_result {
			Ok(()) => true,
			Err(_) => false,
		}
	}
}

/// Finds the first element of an enum stream of a given variant and extracts one member of the
/// variant. If no element was found `None` gets returned.
///
/// The following example would extract the first B.
///
/// ```ignore
/// enum Enum {
/// 	A(u8),
/// 	B(u16)
/// }
///
/// let elements = vec![Enum::A(1), Enum::A(2), Enum::B(3), Enum::A(4)];
///
/// assert_eq!(find_extract!(elements.iter(), Enum::B(x), x), Some(3u16));
/// ```
macro_rules! find_extract {
	($iter:expr, $enm:pat, $enm_var:ident) => {
		find_all_extract!($iter, $enm, $enm_var).next()
	};
}

/// Finds the all elements of an enum stream of a given variant and extracts one member of the
/// variant through an iterator.
///
/// The following example would extract all A.
///
/// ```ignore
/// enum Enum {
/// 	A(u8),
/// 	B(u16)
/// }
///
/// let elements = vec![Enum::A(1), Enum::A(2), Enum::B(3), Enum::A(4)];
///
/// assert_eq!(
/// 	find_all_extract!(elements.iter(), Enum::A(x), x).collect::<Vec<u8>>(),
/// 	vec![1u8, 2u8, 4u8]
/// );
/// ```
macro_rules! find_all_extract {
	($iter:expr, $enm:pat, $enm_var:ident) => {
		$iter.filter_map(|tf| match *tf {
			$enm => Some($enm_var),
			_ => None,
		})
	};
}

#[allow(missing_docs)]
impl RawBolt11Invoice {
	/// Hash the HRP as bytes and signatureless data part.
	fn hash_from_parts(hrp_bytes: &[u8], data_without_signature: &[u5]) -> [u8; 32] {
		let preimage = construct_invoice_preimage(hrp_bytes, data_without_signature);
		let mut hash: [u8; 32] = Default::default();
		hash.copy_from_slice(&sha256::Hash::hash(&preimage)[..]);
		hash
	}

	/// Calculate the hash of the encoded `RawBolt11Invoice` which should be signed.
	pub fn signable_hash(&self) -> [u8; 32] {
		use bech32::ToBase32;

		RawBolt11Invoice::hash_from_parts(
			self.hrp.to_string().as_bytes(),
			&self.data.to_base32()
		)
	}

	/// Signs the invoice using the supplied `sign_method`. This function MAY fail with an error of
	/// type `E`. Since the signature of a [`SignedRawBolt11Invoice`] is not required to be valid there
	/// are no constraints regarding the validity of the produced signature.
	///
	/// This is not exported to bindings users as we don't currently support passing function pointers into methods
	/// explicitly.
	pub fn sign<F, E>(self, sign_method: F) -> Result<SignedRawBolt11Invoice, E>
		where F: FnOnce(&Message) -> Result<RecoverableSignature, E>
	{
		let raw_hash = self.signable_hash();
		let hash = Message::from_slice(&raw_hash[..])
			.expect("Hash is 32 bytes long, same as MESSAGE_SIZE");
		let signature = sign_method(&hash)?;

		Ok(SignedRawBolt11Invoice {
			raw_invoice: self,
			hash: raw_hash,
			signature: Bolt11InvoiceSignature(signature),
		})
	}

	/// Returns an iterator over all tagged fields with known semantics.
	///
	/// This is not exported to bindings users as there is not yet a manual mapping for a FilterMap
	pub fn known_tagged_fields(&self)
		-> FilterMap<Iter<RawTaggedField>, fn(&RawTaggedField) -> Option<&TaggedField>>
	{
		// For 1.14.0 compatibility: closures' types can't be written an fn()->() in the
		// function's type signature.
		// TODO: refactor once impl Trait is available
		fn match_raw(raw: &RawTaggedField) -> Option<&TaggedField> {
			match *raw {
				RawTaggedField::KnownSemantics(ref tf) => Some(tf),
				_ => None,
			}
		}

		self.data.tagged_fields.iter().filter_map(match_raw )
	}

	pub fn payment_hash(&self) -> Option<&Sha256> {
		find_extract!(self.known_tagged_fields(), TaggedField::PaymentHash(ref x), x)
	}

	pub fn description(&self) -> Option<&Description> {
		find_extract!(self.known_tagged_fields(), TaggedField::Description(ref x), x)
	}

	pub fn payee_pub_key(&self) -> Option<&PayeePubKey> {
		find_extract!(self.known_tagged_fields(), TaggedField::PayeePubKey(ref x), x)
	}

	pub fn description_hash(&self) -> Option<&Sha256> {
		find_extract!(self.known_tagged_fields(), TaggedField::DescriptionHash(ref x), x)
	}

	pub fn expiry_time(&self) -> Option<&ExpiryTime> {
		find_extract!(self.known_tagged_fields(), TaggedField::ExpiryTime(ref x), x)
	}

	pub fn min_final_cltv_expiry_delta(&self) -> Option<&MinFinalCltvExpiryDelta> {
		find_extract!(self.known_tagged_fields(), TaggedField::MinFinalCltvExpiryDelta(ref x), x)
	}

	pub fn payment_secret(&self) -> Option<&PaymentSecret> {
		find_extract!(self.known_tagged_fields(), TaggedField::PaymentSecret(ref x), x)
	}

	pub fn payment_metadata(&self) -> Option<&Vec<u8>> {
		find_extract!(self.known_tagged_fields(), TaggedField::PaymentMetadata(ref x), x)
	}

	pub fn features(&self) -> Option<&Bolt11InvoiceFeatures> {
		find_extract!(self.known_tagged_fields(), TaggedField::Features(ref x), x)
	}

	/// This is not exported to bindings users as we don't support Vec<&NonOpaqueType>
	pub fn fallbacks(&self) -> Vec<&Fallback> {
		find_all_extract!(self.known_tagged_fields(), TaggedField::Fallback(ref x), x).collect()
	}

	pub fn private_routes(&self) -> Vec<&PrivateRoute> {
		find_all_extract!(self.known_tagged_fields(), TaggedField::PrivateRoute(ref x), x).collect()
	}

	pub fn amount_pico_btc(&self) -> Option<u64> {
		self.hrp.raw_amount.map(|v| {
			v * self.hrp.si_prefix.as_ref().map_or(1_000_000_000_000, |si| { si.multiplier() })
		})
	}

	pub fn currency(&self) -> Currency {
		self.hrp.currency.clone()
	}
}

impl PositiveTimestamp {
	/// Creates a `PositiveTimestamp` from a Unix timestamp in the range `0..=MAX_TIMESTAMP`.
	///
	/// Otherwise, returns a [`CreationError::TimestampOutOfBounds`].
	pub fn from_unix_timestamp(unix_seconds: u64) -> Result<Self, CreationError> {
		if unix_seconds <= MAX_TIMESTAMP {
			Ok(Self(Duration::from_secs(unix_seconds)))
		} else {
			Err(CreationError::TimestampOutOfBounds)
		}
	}

	/// Creates a `PositiveTimestamp` from a [`SystemTime`] with a corresponding Unix timestamp in
	/// the range `0..=MAX_TIMESTAMP`.
	///
	/// Note that the subsecond part is dropped as it is not representable in BOLT 11 invoices.
	///
	/// Otherwise, returns a [`CreationError::TimestampOutOfBounds`].
	#[cfg(feature = "std")]
	pub fn from_system_time(time: SystemTime) -> Result<Self, CreationError> {
		time.duration_since(SystemTime::UNIX_EPOCH)
			.map(Self::from_duration_since_epoch)
			.unwrap_or(Err(CreationError::TimestampOutOfBounds))
	}

	/// Creates a `PositiveTimestamp` from a [`Duration`] since the Unix epoch in the range
	/// `0..=MAX_TIMESTAMP`.
	///
	/// Note that the subsecond part is dropped as it is not representable in BOLT 11 invoices.
	///
	/// Otherwise, returns a [`CreationError::TimestampOutOfBounds`].
	pub fn from_duration_since_epoch(duration: Duration) -> Result<Self, CreationError> {
		Self::from_unix_timestamp(duration.as_secs())
	}

	/// Returns the Unix timestamp representing the stored time
	pub fn as_unix_timestamp(&self) -> u64 {
		self.0.as_secs()
	}

	/// Returns the duration of the stored time since the Unix epoch
	pub fn as_duration_since_epoch(&self) -> Duration {
		self.0
	}

	/// Returns the [`SystemTime`] representing the stored time
	#[cfg(feature = "std")]
	pub fn as_time(&self) -> SystemTime {
		SystemTime::UNIX_EPOCH + self.0
	}
}

impl From<PositiveTimestamp> for Duration {
	fn from(val: PositiveTimestamp) -> Self {
		val.0
	}
}

#[cfg(feature = "std")]
impl From<PositiveTimestamp> for SystemTime {
	fn from(val: PositiveTimestamp) -> Self {
		SystemTime::UNIX_EPOCH + val.0
	}
}

impl Bolt11Invoice {
	/// The hash of the [`RawBolt11Invoice`] that was signed.
	pub fn signable_hash(&self) -> [u8; 32] {
		self.signed_invoice.hash
	}

	/// Transform the `Bolt11Invoice` into its unchecked version.
	pub fn into_signed_raw(self) -> SignedRawBolt11Invoice {
		self.signed_invoice
	}

	/// Check that all mandatory fields are present
	fn check_field_counts(&self) -> Result<(), Bolt11SemanticError> {
		// "A writer MUST include exactly one p field […]."
		let payment_hash_cnt = self.tagged_fields().filter(|&tf| match *tf {
			TaggedField::PaymentHash(_) => true,
			_ => false,
		}).count();
		if payment_hash_cnt < 1 {
			return Err(Bolt11SemanticError::NoPaymentHash);
		} else if payment_hash_cnt > 1 {
			return Err(Bolt11SemanticError::MultiplePaymentHashes);
		}

		// "A writer MUST include either exactly one d or exactly one h field."
		let description_cnt = self.tagged_fields().filter(|&tf| match *tf {
			TaggedField::Description(_) | TaggedField::DescriptionHash(_) => true,
			_ => false,
		}).count();
		if  description_cnt < 1 {
			return Err(Bolt11SemanticError::NoDescription);
		} else if description_cnt > 1 {
			return  Err(Bolt11SemanticError::MultipleDescriptions);
		}

		self.check_payment_secret()?;

		Ok(())
	}

	/// Checks that there is exactly one payment secret field
	fn check_payment_secret(&self) -> Result<(), Bolt11SemanticError> {
		// "A writer MUST include exactly one `s` field."
		let payment_secret_count = self.tagged_fields().filter(|&tf| match *tf {
			TaggedField::PaymentSecret(_) => true,
			_ => false,
		}).count();
		if payment_secret_count < 1 {
			return Err(Bolt11SemanticError::NoPaymentSecret);
		} else if payment_secret_count > 1 {
			return Err(Bolt11SemanticError::MultiplePaymentSecrets);
		}

		Ok(())
	}

	/// Check that amount is a whole number of millisatoshis
	fn check_amount(&self) -> Result<(), Bolt11SemanticError> {
		if let Some(amount_pico_btc) = self.amount_pico_btc() {
			if amount_pico_btc % 10 != 0 {
				return Err(Bolt11SemanticError::ImpreciseAmount);
			}
		}
		Ok(())
	}

	/// Check that feature bits are set as required
	fn check_feature_bits(&self) -> Result<(), Bolt11SemanticError> {
		self.check_payment_secret()?;

		// "A writer MUST set an s field if and only if the payment_secret feature is set."
		// (this requirement has been since removed, and we now require the payment secret
		// feature bit always).
		let features = self.tagged_fields().find(|&tf| match *tf {
			TaggedField::Features(_) => true,
			_ => false,
		});
		match features {
			None => Err(Bolt11SemanticError::InvalidFeatures),
			Some(TaggedField::Features(features)) => {
				if features.requires_unknown_bits() {
					Err(Bolt11SemanticError::InvalidFeatures)
				} else if !features.supports_payment_secret() {
					Err(Bolt11SemanticError::InvalidFeatures)
				} else {
					Ok(())
				}
			},
			Some(_) => unreachable!(),
		}
	}

	/// Check that the invoice is signed correctly and that key recovery works
	pub fn check_signature(&self) -> Result<(), Bolt11SemanticError> {
		match self.signed_invoice.recover_payee_pub_key() {
			Err(secp256k1::Error::InvalidRecoveryId) =>
				return Err(Bolt11SemanticError::InvalidRecoveryId),
			Err(secp256k1::Error::InvalidSignature) =>
				return Err(Bolt11SemanticError::InvalidSignature),
			Err(e) => panic!("no other error may occur, got {:?}", e),
			Ok(_) => {},
		}

		if !self.signed_invoice.check_signature() {
			return Err(Bolt11SemanticError::InvalidSignature);
		}

		Ok(())
	}

	/// Constructs a `Bolt11Invoice` from a [`SignedRawBolt11Invoice`] by checking all its invariants.
	/// ```
	/// use lightning_invoice::*;
	///
	/// let invoice = "lnbc100p1psj9jhxdqud3jxktt5w46x7unfv9kz6mn0v3jsnp4q0d3p2sfluzdx45tqcs\
	/// h2pu5qc7lgq0xs578ngs6s0s68ua4h7cvspp5q6rmq35js88zp5dvwrv9m459tnk2zunwj5jalqtyxqulh0l\
	/// 5gflssp5nf55ny5gcrfl30xuhzj3nphgj27rstekmr9fw3ny5989s300gyus9qyysgqcqpcrzjqw2sxwe993\
	/// h5pcm4dxzpvttgza8zhkqxpgffcrf5v25nwpr3cmfg7z54kuqq8rgqqqqqqqq2qqqqq9qq9qrzjqd0ylaqcl\
	/// j9424x9m8h2vcukcgnm6s56xfgu3j78zyqzhgs4hlpzvznlugqq9vsqqqqqqqlgqqqqqeqq9qrzjqwldmj9d\
	/// ha74df76zhx6l9we0vjdquygcdt3kssupehe64g6yyp5yz5rhuqqwccqqyqqqqlgqqqqjcqq9qrzjqf9e58a\
	/// guqr0rcun0ajlvmzq3ek63cw2w282gv3z5uupmuwvgjtq2z55qsqqg6qqqyqqqrtnqqqzq3cqygrzjqvphms\
	/// ywntrrhqjcraumvc4y6r8v4z5v593trte429v4hredj7ms5z52usqq9ngqqqqqqqlgqqqqqqgq9qrzjq2v0v\
	/// p62g49p7569ev48cmulecsxe59lvaw3wlxm7r982zxa9zzj7z5l0cqqxusqqyqqqqlgqqqqqzsqygarl9fh3\
	/// 8s0gyuxjjgux34w75dnc6xp2l35j7es3jd4ugt3lu0xzre26yg5m7ke54n2d5sym4xcmxtl8238xxvw5h5h5\
	/// j5r6drg6k6zcqj0fcwg";
	///
	/// let signed = invoice.parse::<SignedRawBolt11Invoice>().unwrap();
	///
	/// assert!(Bolt11Invoice::from_signed(signed).is_ok());
	/// ```
	pub fn from_signed(signed_invoice: SignedRawBolt11Invoice) -> Result<Self, Bolt11SemanticError> {
		let invoice = Bolt11Invoice {
			signed_invoice,
		};
		invoice.check_field_counts()?;
		invoice.check_feature_bits()?;
		invoice.check_signature()?;
		invoice.check_amount()?;

		Ok(invoice)
	}

	/// Returns the `Bolt11Invoice`'s timestamp (should equal its creation time)
	#[cfg(feature = "std")]
	pub fn timestamp(&self) -> SystemTime {
		self.signed_invoice.raw_invoice().data.timestamp.as_time()
	}

	/// Returns the `Bolt11Invoice`'s timestamp as a duration since the Unix epoch
	pub fn duration_since_epoch(&self) -> Duration {
		self.signed_invoice.raw_invoice().data.timestamp.0
	}

	/// Returns an iterator over all tagged fields of this `Bolt11Invoice`.
	///
	/// This is not exported to bindings users as there is not yet a manual mapping for a FilterMap
	pub fn tagged_fields(&self)
		-> FilterMap<Iter<RawTaggedField>, fn(&RawTaggedField) -> Option<&TaggedField>> {
		self.signed_invoice.raw_invoice().known_tagged_fields()
	}

	/// Returns the hash to which we will receive the preimage on completion of the payment
	pub fn payment_hash(&self) -> &sha256::Hash {
		&self.signed_invoice.payment_hash().expect("checked by constructor").0
	}

	/// Return the description or a hash of it for longer ones
	///
	/// This is not exported to bindings users because we don't yet export Bolt11InvoiceDescription
	pub fn description(&self) -> Bolt11InvoiceDescription {
		if let Some(direct) = self.signed_invoice.description() {
			return Bolt11InvoiceDescription::Direct(direct);
		} else if let Some(hash) = self.signed_invoice.description_hash() {
			return Bolt11InvoiceDescription::Hash(hash);
		}
		unreachable!("ensured by constructor");
	}

	/// Get the payee's public key if one was included in the invoice
	pub fn payee_pub_key(&self) -> Option<&PublicKey> {
		self.signed_invoice.payee_pub_key().map(|x| &x.0)
	}

	/// Get the payment secret if one was included in the invoice
	pub fn payment_secret(&self) -> &PaymentSecret {
		self.signed_invoice.payment_secret().expect("was checked by constructor")
	}

	/// Get the payment metadata blob if one was included in the invoice
	pub fn payment_metadata(&self) -> Option<&Vec<u8>> {
		self.signed_invoice.payment_metadata()
	}

	/// Get the invoice features if they were included in the invoice
	pub fn features(&self) -> Option<&Bolt11InvoiceFeatures> {
		self.signed_invoice.features()
	}

	/// Recover the payee's public key (only to be used if none was included in the invoice)
	pub fn recover_payee_pub_key(&self) -> PublicKey {
		self.signed_invoice.recover_payee_pub_key().expect("was checked by constructor").0
	}

	/// Returns the Duration since the Unix epoch at which the invoice expires.
	/// Returning None if overflow occurred.
	pub fn expires_at(&self) -> Option<Duration> {
		self.duration_since_epoch().checked_add(self.expiry_time())
	}

	/// Returns the invoice's expiry time, if present, otherwise [`DEFAULT_EXPIRY_TIME`].
	pub fn expiry_time(&self) -> Duration {
		self.signed_invoice.expiry_time()
			.map(|x| x.0)
			.unwrap_or(Duration::from_secs(DEFAULT_EXPIRY_TIME))
	}

	/// Returns whether the invoice has expired.
	#[cfg(feature = "std")]
	pub fn is_expired(&self) -> bool {
		Self::is_expired_from_epoch(&self.timestamp(), self.expiry_time())
	}

	/// Returns whether the expiry time from the given epoch has passed.
	#[cfg(feature = "std")]
	pub(crate) fn is_expired_from_epoch(epoch: &SystemTime, expiry_time: Duration) -> bool {
		match epoch.elapsed() {
			Ok(elapsed) => elapsed > expiry_time,
			Err(_) => false,
		}
	}

	/// Returns the Duration remaining until the invoice expires.
	#[cfg(feature = "std")]
	pub fn duration_until_expiry(&self) -> Duration {
		SystemTime::now().duration_since(SystemTime::UNIX_EPOCH)
			.map(|now| self.expiration_remaining_from_epoch(now))
			.unwrap_or(Duration::from_nanos(0))
	}

	/// Returns the Duration remaining until the invoice expires given the current time.
	/// `time` is the timestamp as a duration since the Unix epoch.
	pub fn expiration_remaining_from_epoch(&self, time: Duration) -> Duration {
		self.expires_at().map(|x| x.checked_sub(time)).flatten().unwrap_or(Duration::from_nanos(0))
	}

	/// Returns whether the expiry time would pass at the given point in time.
	/// `at_time` is the timestamp as a duration since the Unix epoch.
	pub fn would_expire(&self, at_time: Duration) -> bool {
		self.duration_since_epoch()
			.checked_add(self.expiry_time())
			.unwrap_or_else(|| Duration::new(u64::max_value(), 1_000_000_000 - 1)) < at_time
	}

	/// Returns the invoice's `min_final_cltv_expiry_delta` time, if present, otherwise
	/// [`DEFAULT_MIN_FINAL_CLTV_EXPIRY_DELTA`].
	pub fn min_final_cltv_expiry_delta(&self) -> u64 {
		self.signed_invoice.min_final_cltv_expiry_delta()
			.map(|x| x.0)
			.unwrap_or(DEFAULT_MIN_FINAL_CLTV_EXPIRY_DELTA)
	}

	/// Returns a list of all fallback addresses
	///
	/// This is not exported to bindings users as we don't support Vec<&NonOpaqueType>
	pub fn fallbacks(&self) -> Vec<&Fallback> {
		self.signed_invoice.fallbacks()
	}

	/// Returns a list of all fallback addresses as [`Address`]es
	pub fn fallback_addresses(&self) -> Vec<Address> {
		self.fallbacks().iter().filter_map(|fallback| {
			let payload = match fallback {
				Fallback::SegWitProgram { version, program } => {
					match WitnessProgram::new(*version, program.clone()) {
						Ok(witness_program) => Payload::WitnessProgram(witness_program),
						Err(_) => return None,
					}
				}
				Fallback::PubKeyHash(pkh) => {
					Payload::PubkeyHash(*pkh)
				}
				Fallback::ScriptHash(sh) => {
					Payload::ScriptHash(*sh)
				}
			};

			Some(Address::new(self.network(), payload))
		}).collect()
	}

	/// Returns a list of all routes included in the invoice
	pub fn private_routes(&self) -> Vec<&PrivateRoute> {
		self.signed_invoice.private_routes()
	}

	/// Returns a list of all routes included in the invoice as the underlying hints
	pub fn route_hints(&self) -> Vec<RouteHint> {
		find_all_extract!(
			self.signed_invoice.known_tagged_fields(), TaggedField::PrivateRoute(ref x), x
		).map(|route| (**route).clone()).collect()
	}

	/// Returns the currency for which the invoice was issued
	pub fn currency(&self) -> Currency {
		self.signed_invoice.currency()
	}

	/// Returns the network for which the invoice was issued
	///
	/// This is not exported to bindings users, see [`Self::currency`] instead.
	pub fn network(&self) -> Network {
		self.signed_invoice.currency().into()
	}

	/// Returns the amount if specified in the invoice as millisatoshis.
	pub fn amount_milli_satoshis(&self) -> Option<u64> {
		self.signed_invoice.amount_pico_btc().map(|v| v / 10)
	}

	/// Returns the amount if specified in the invoice as pico BTC.
	fn amount_pico_btc(&self) -> Option<u64> {
		self.signed_invoice.amount_pico_btc()
	}
}

impl From<TaggedField> for RawTaggedField {
	fn from(tf: TaggedField) -> Self {
		RawTaggedField::KnownSemantics(tf)
	}
}

impl TaggedField {
	/// Numeric representation of the field's tag
	pub fn tag(&self) -> u5 {
		let tag = match *self {
			TaggedField::PaymentHash(_) => constants::TAG_PAYMENT_HASH,
			TaggedField::Description(_) => constants::TAG_DESCRIPTION,
			TaggedField::PayeePubKey(_) => constants::TAG_PAYEE_PUB_KEY,
			TaggedField::DescriptionHash(_) => constants::TAG_DESCRIPTION_HASH,
			TaggedField::ExpiryTime(_) => constants::TAG_EXPIRY_TIME,
			TaggedField::MinFinalCltvExpiryDelta(_) => constants::TAG_MIN_FINAL_CLTV_EXPIRY_DELTA,
			TaggedField::Fallback(_) => constants::TAG_FALLBACK,
			TaggedField::PrivateRoute(_) => constants::TAG_PRIVATE_ROUTE,
			TaggedField::PaymentSecret(_) => constants::TAG_PAYMENT_SECRET,
			TaggedField::PaymentMetadata(_) => constants::TAG_PAYMENT_METADATA,
			TaggedField::Features(_) => constants::TAG_FEATURES,
		};

		u5::try_from_u8(tag).expect("all tags defined are <32")
	}
}

impl Description {

	/// Creates a new `Description` if `description` is at most 1023 __bytes__ long,
	/// returns [`CreationError::DescriptionTooLong`] otherwise
	///
	/// Please note that single characters may use more than one byte due to UTF8 encoding.
	pub fn new(description: String) -> Result<Description, CreationError> {
		if description.len() > 639 {
			Err(CreationError::DescriptionTooLong)
		} else {
			Ok(Description(UntrustedString(description)))
		}
	}

	/// Returns the underlying description [`UntrustedString`]
	pub fn into_inner(self) -> UntrustedString {
		self.0
	}
}

impl Display for Description {
	fn fmt(&self, f: &mut Formatter<'_>) -> fmt::Result {
		write!(f, "{}", self.0)
	}
}

impl From<PublicKey> for PayeePubKey {
	fn from(pk: PublicKey) -> Self {
		PayeePubKey(pk)
	}
}

impl Deref for PayeePubKey {
	type Target = PublicKey;

	fn deref(&self) -> &PublicKey {
		&self.0
	}
}

impl ExpiryTime {
	/// Construct an `ExpiryTime` from seconds.
	pub fn from_seconds(seconds: u64) -> ExpiryTime {
		ExpiryTime(Duration::from_secs(seconds))
	}

	/// Construct an `ExpiryTime` from a [`Duration`], dropping the sub-second part.
	pub fn from_duration(duration: Duration) -> ExpiryTime {
		Self::from_seconds(duration.as_secs())
	}

	/// Returns the expiry time in seconds
	pub fn as_seconds(&self) -> u64 {
		self.0.as_secs()
	}

	/// Returns a reference to the underlying [`Duration`] (=expiry time)
	pub fn as_duration(&self) -> &Duration {
		&self.0
	}
}

impl PrivateRoute {
	/// Creates a new (partial) route from a list of hops
	pub fn new(hops: RouteHint) -> Result<PrivateRoute, CreationError> {
		if hops.0.len() <= 12 {
			Ok(PrivateRoute(hops))
		} else {
			Err(CreationError::RouteTooLong)
		}
	}

	/// Returns the underlying list of hops
	pub fn into_inner(self) -> RouteHint {
		self.0
	}
}

impl From<PrivateRoute> for RouteHint {
	fn from(val: PrivateRoute) -> Self {
		val.into_inner()
	}
}

impl Deref for PrivateRoute {
	type Target = RouteHint;

	fn deref(&self) -> &RouteHint {
		&self.0
	}
}

impl Deref for Bolt11InvoiceSignature {
	type Target = RecoverableSignature;

	fn deref(&self) -> &RecoverableSignature {
		&self.0
	}
}

impl Deref for SignedRawBolt11Invoice {
	type Target = RawBolt11Invoice;

	fn deref(&self) -> &RawBolt11Invoice {
		&self.raw_invoice
	}
}

/// Errors that may occur when constructing a new [`RawBolt11Invoice`] or [`Bolt11Invoice`]
#[derive(Eq, PartialEq, Debug, Clone)]
pub enum CreationError {
	/// The supplied description string was longer than 639 __bytes__ (see [`Description::new`])
	DescriptionTooLong,

	/// The specified route has too many hops and can't be encoded
	RouteTooLong,

	/// The Unix timestamp of the supplied date is less than zero or greater than 35-bits
	TimestampOutOfBounds,

	/// The supplied millisatoshi amount was greater than the total bitcoin supply.
	InvalidAmount,

	/// Route hints were required for this invoice and were missing. Applies to
	/// [phantom invoices].
	///
	/// [phantom invoices]: crate::utils::create_phantom_invoice
	MissingRouteHints,

	/// The provided `min_final_cltv_expiry_delta` was less than [`MIN_FINAL_CLTV_EXPIRY_DELTA`].
	///
	/// [`MIN_FINAL_CLTV_EXPIRY_DELTA`]: lightning::ln::channelmanager::MIN_FINAL_CLTV_EXPIRY_DELTA
	MinFinalCltvExpiryDeltaTooShort,
}

impl Display for CreationError {
	fn fmt(&self, f: &mut Formatter<'_>) -> fmt::Result {
		match self {
			CreationError::DescriptionTooLong => f.write_str("The supplied description string was longer than 639 bytes"),
			CreationError::RouteTooLong => f.write_str("The specified route has too many hops and can't be encoded"),
			CreationError::TimestampOutOfBounds => f.write_str("The Unix timestamp of the supplied date is less than zero or greater than 35-bits"),
			CreationError::InvalidAmount => f.write_str("The supplied millisatoshi amount was greater than the total bitcoin supply"),
			CreationError::MissingRouteHints => f.write_str("The invoice required route hints and they weren't provided"),
			CreationError::MinFinalCltvExpiryDeltaTooShort => f.write_str(
				"The supplied final CLTV expiry delta was less than LDK's `MIN_FINAL_CLTV_EXPIRY_DELTA`"),
		}
	}
}

#[cfg(feature = "std")]
impl std::error::Error for CreationError { }

/// Errors that may occur when converting a [`RawBolt11Invoice`] to a [`Bolt11Invoice`]. They relate to
/// the requirements sections in BOLT #11
#[derive(Eq, PartialEq, Debug, Clone)]
pub enum Bolt11SemanticError {
	/// The invoice is missing the mandatory payment hash
	NoPaymentHash,

	/// The invoice has multiple payment hashes which isn't allowed
	MultiplePaymentHashes,

	/// No description or description hash are part of the invoice
	NoDescription,

	/// The invoice contains multiple descriptions and/or description hashes which isn't allowed
	MultipleDescriptions,

	/// The invoice is missing the mandatory payment secret, which all modern lightning nodes
	/// should provide.
	NoPaymentSecret,

	/// The invoice contains multiple payment secrets
	MultiplePaymentSecrets,

	/// The invoice's features are invalid
	InvalidFeatures,

	/// The recovery id doesn't fit the signature/pub key
	InvalidRecoveryId,

	/// The invoice's signature is invalid
	InvalidSignature,

	/// The invoice's amount was not a whole number of millisatoshis
	ImpreciseAmount,
}

impl Display for Bolt11SemanticError {
	fn fmt(&self, f: &mut Formatter<'_>) -> fmt::Result {
		match self {
			Bolt11SemanticError::NoPaymentHash => f.write_str("The invoice is missing the mandatory payment hash"),
			Bolt11SemanticError::MultiplePaymentHashes => f.write_str("The invoice has multiple payment hashes which isn't allowed"),
			Bolt11SemanticError::NoDescription => f.write_str("No description or description hash are part of the invoice"),
			Bolt11SemanticError::MultipleDescriptions => f.write_str("The invoice contains multiple descriptions and/or description hashes which isn't allowed"),
			Bolt11SemanticError::NoPaymentSecret => f.write_str("The invoice is missing the mandatory payment secret"),
			Bolt11SemanticError::MultiplePaymentSecrets => f.write_str("The invoice contains multiple payment secrets"),
			Bolt11SemanticError::InvalidFeatures => f.write_str("The invoice's features are invalid"),
			Bolt11SemanticError::InvalidRecoveryId => f.write_str("The recovery id doesn't fit the signature/pub key"),
			Bolt11SemanticError::InvalidSignature => f.write_str("The invoice's signature is invalid"),
			Bolt11SemanticError::ImpreciseAmount => f.write_str("The invoice's amount was not a whole number of millisatoshis"),
		}
	}
}

#[cfg(feature = "std")]
impl std::error::Error for Bolt11SemanticError { }

/// When signing using a fallible method either an user-supplied `SignError` or a [`CreationError`]
/// may occur.
#[derive(Eq, PartialEq, Debug, Clone)]
pub enum SignOrCreationError<S = ()> {
	/// An error occurred during signing
	SignError(S),

	/// An error occurred while building the transaction
	CreationError(CreationError),
}

impl<S> Display for SignOrCreationError<S> {
	fn fmt(&self, f: &mut Formatter<'_>) -> fmt::Result {
		match self {
			SignOrCreationError::SignError(_) => f.write_str("An error occurred during signing"),
			SignOrCreationError::CreationError(err) => err.fmt(f),
		}
	}
}

#[cfg(feature = "serde")]
impl Serialize for Bolt11Invoice {
	fn serialize<S>(&self, serializer: S) -> Result<S::Ok, S::Error> where S: Serializer {
		serializer.serialize_str(self.to_string().as_str())
	}
}
#[cfg(feature = "serde")]
impl<'de> Deserialize<'de> for Bolt11Invoice {
	fn deserialize<D>(deserializer: D) -> Result<Bolt11Invoice, D::Error> where D: Deserializer<'de> {
		let bolt11 = String::deserialize(deserializer)?
			.parse::<Bolt11Invoice>()
			.map_err(|e| D::Error::custom(format_args!("{:?}", e)))?;

		Ok(bolt11)
	}
}

#[cfg(test)]
mod test {
	use bitcoin::ScriptBuf;
	use bitcoin_hashes::sha256;
	use std::str::FromStr;

	#[test]
	fn test_system_time_bounds_assumptions() {
		assert_eq!(
			crate::PositiveTimestamp::from_unix_timestamp(crate::MAX_TIMESTAMP + 1),
			Err(crate::CreationError::TimestampOutOfBounds)
		);
	}

	#[test]
	fn test_calc_invoice_hash() {
		use crate::{RawBolt11Invoice, RawHrp, RawDataPart, Currency, PositiveTimestamp};
		use crate::TaggedField::*;

		let invoice = RawBolt11Invoice {
			hrp: RawHrp {
				currency: Currency::Bitcoin,
				raw_amount: None,
				si_prefix: None,
			},
			data: RawDataPart {
				timestamp: PositiveTimestamp::from_unix_timestamp(1496314658).unwrap(),
				tagged_fields: vec![
					PaymentHash(crate::Sha256(sha256::Hash::from_str(
						"0001020304050607080900010203040506070809000102030405060708090102"
					).unwrap())).into(),
					Description(crate::Description::new(
						"Please consider supporting this project".to_owned()
					).unwrap()).into(),
				],
			},
		};

		let expected_hash = [
			0xc3, 0xd4, 0xe8, 0x3f, 0x64, 0x6f, 0xa7, 0x9a, 0x39, 0x3d, 0x75, 0x27, 0x7b, 0x1d,
			0x85, 0x8d, 0xb1, 0xd1, 0xf7, 0xab, 0x71, 0x37, 0xdc, 0xb7, 0x83, 0x5d, 0xb2, 0xec,
			0xd5, 0x18, 0xe1, 0xc9
		];

		assert_eq!(invoice.signable_hash(), expected_hash)
	}

	#[test]
	fn test_check_signature() {
		use crate::TaggedField::*;
		use secp256k1::Secp256k1;
		use secp256k1::ecdsa::{RecoveryId, RecoverableSignature};
		use secp256k1::{SecretKey, PublicKey};
		use crate::{SignedRawBolt11Invoice, Bolt11InvoiceSignature, RawBolt11Invoice, RawHrp, RawDataPart, Currency, Sha256,
			 PositiveTimestamp};

		let invoice = SignedRawBolt11Invoice {
			raw_invoice: RawBolt11Invoice {
				hrp: RawHrp {
					currency: Currency::Bitcoin,
					raw_amount: None,
					si_prefix: None,
				},
				data: RawDataPart {
					timestamp: PositiveTimestamp::from_unix_timestamp(1496314658).unwrap(),
					tagged_fields: vec ! [
						PaymentHash(Sha256(sha256::Hash::from_str(
							"0001020304050607080900010203040506070809000102030405060708090102"
						).unwrap())).into(),
						Description(
							crate::Description::new(
								"Please consider supporting this project".to_owned()
							).unwrap()
						).into(),
					],
				},
			},
			hash: [
				0xc3, 0xd4, 0xe8, 0x3f, 0x64, 0x6f, 0xa7, 0x9a, 0x39, 0x3d, 0x75, 0x27,
				0x7b, 0x1d, 0x85, 0x8d, 0xb1, 0xd1, 0xf7, 0xab, 0x71, 0x37, 0xdc, 0xb7,
				0x83, 0x5d, 0xb2, 0xec, 0xd5, 0x18, 0xe1, 0xc9
			],
			signature: Bolt11InvoiceSignature(RecoverableSignature::from_compact(
				& [
					0x38u8, 0xec, 0x68, 0x91, 0x34, 0x5e, 0x20, 0x41, 0x45, 0xbe, 0x8a,
					0x3a, 0x99, 0xde, 0x38, 0xe9, 0x8a, 0x39, 0xd6, 0xa5, 0x69, 0x43,
					0x4e, 0x18, 0x45, 0xc8, 0xaf, 0x72, 0x05, 0xaf, 0xcf, 0xcc, 0x7f,
					0x42, 0x5f, 0xcd, 0x14, 0x63, 0xe9, 0x3c, 0x32, 0x88, 0x1e, 0xad,
					0x0d, 0x6e, 0x35, 0x6d, 0x46, 0x7e, 0xc8, 0xc0, 0x25, 0x53, 0xf9,
					0xaa, 0xb1, 0x5e, 0x57, 0x38, 0xb1, 0x1f, 0x12, 0x7f
				],
				RecoveryId::from_i32(0).unwrap()
			).unwrap()),
		};

		assert!(invoice.check_signature());

		let private_key = SecretKey::from_slice(
			&[
				0xe1, 0x26, 0xf6, 0x8f, 0x7e, 0xaf, 0xcc, 0x8b, 0x74, 0xf5, 0x4d, 0x26, 0x9f, 0xe2,
				0x06, 0xbe, 0x71, 0x50, 0x00, 0xf9, 0x4d, 0xac, 0x06, 0x7d, 0x1c, 0x04, 0xa8, 0xca,
				0x3b, 0x2d, 0xb7, 0x34
			][..]
		).unwrap();
		let public_key = PublicKey::from_secret_key(&Secp256k1::new(), &private_key);

		assert_eq!(invoice.recover_payee_pub_key(), Ok(crate::PayeePubKey(public_key)));

		let (raw_invoice, _, _) = invoice.into_parts();
		let new_signed = raw_invoice.sign::<_, ()>(|hash| {
			Ok(Secp256k1::new().sign_ecdsa_recoverable(hash, &private_key))
		}).unwrap();

		assert!(new_signed.check_signature());
	}

	#[test]
	fn test_check_feature_bits() {
		use crate::TaggedField::*;
		use lightning::ln::features::Bolt11InvoiceFeatures;
		use secp256k1::Secp256k1;
		use secp256k1::SecretKey;
		use crate::{Bolt11Invoice, RawBolt11Invoice, RawHrp, RawDataPart, Currency, Sha256, PositiveTimestamp,
			 Bolt11SemanticError};

		let private_key = SecretKey::from_slice(&[42; 32]).unwrap();
		let payment_secret = lightning::ln::PaymentSecret([21; 32]);
		let invoice_template = RawBolt11Invoice {
			hrp: RawHrp {
				currency: Currency::Bitcoin,
				raw_amount: None,
				si_prefix: None,
			},
			data: RawDataPart {
				timestamp: PositiveTimestamp::from_unix_timestamp(1496314658).unwrap(),
				tagged_fields: vec ! [
					PaymentHash(Sha256(sha256::Hash::from_str(
						"0001020304050607080900010203040506070809000102030405060708090102"
					).unwrap())).into(),
					Description(
						crate::Description::new(
							"Please consider supporting this project".to_owned()
						).unwrap()
					).into(),
				],
			},
		};

		// Missing features
		let invoice = {
			let mut invoice = invoice_template.clone();
			invoice.data.tagged_fields.push(PaymentSecret(payment_secret).into());
			invoice.sign::<_, ()>(|hash| Ok(Secp256k1::new().sign_ecdsa_recoverable(hash, &private_key)))
		}.unwrap();
		assert_eq!(Bolt11Invoice::from_signed(invoice), Err(Bolt11SemanticError::InvalidFeatures));

		// Missing feature bits
		let invoice = {
			let mut invoice = invoice_template.clone();
			invoice.data.tagged_fields.push(PaymentSecret(payment_secret).into());
			invoice.data.tagged_fields.push(Features(Bolt11InvoiceFeatures::empty()).into());
			invoice.sign::<_, ()>(|hash| Ok(Secp256k1::new().sign_ecdsa_recoverable(hash, &private_key)))
		}.unwrap();
		assert_eq!(Bolt11Invoice::from_signed(invoice), Err(Bolt11SemanticError::InvalidFeatures));

		let mut payment_secret_features = Bolt11InvoiceFeatures::empty();
		payment_secret_features.set_payment_secret_required();

		// Including payment secret and feature bits
		let invoice = {
			let mut invoice = invoice_template.clone();
			invoice.data.tagged_fields.push(PaymentSecret(payment_secret).into());
			invoice.data.tagged_fields.push(Features(payment_secret_features.clone()).into());
			invoice.sign::<_, ()>(|hash| Ok(Secp256k1::new().sign_ecdsa_recoverable(hash, &private_key)))
		}.unwrap();
		assert!(Bolt11Invoice::from_signed(invoice).is_ok());

		// No payment secret or features
		let invoice = {
			let invoice = invoice_template.clone();
			invoice.sign::<_, ()>(|hash| Ok(Secp256k1::new().sign_ecdsa_recoverable(hash, &private_key)))
		}.unwrap();
		assert_eq!(Bolt11Invoice::from_signed(invoice), Err(Bolt11SemanticError::NoPaymentSecret));

		// No payment secret or feature bits
		let invoice = {
			let mut invoice = invoice_template.clone();
			invoice.data.tagged_fields.push(Features(Bolt11InvoiceFeatures::empty()).into());
			invoice.sign::<_, ()>(|hash| Ok(Secp256k1::new().sign_ecdsa_recoverable(hash, &private_key)))
		}.unwrap();
		assert_eq!(Bolt11Invoice::from_signed(invoice), Err(Bolt11SemanticError::NoPaymentSecret));

		// Missing payment secret
		let invoice = {
			let mut invoice = invoice_template.clone();
			invoice.data.tagged_fields.push(Features(payment_secret_features).into());
			invoice.sign::<_, ()>(|hash| Ok(Secp256k1::new().sign_ecdsa_recoverable(hash, &private_key)))
		}.unwrap();
		assert_eq!(Bolt11Invoice::from_signed(invoice), Err(Bolt11SemanticError::NoPaymentSecret));

		// Multiple payment secrets
		let invoice = {
			let mut invoice = invoice_template;
			invoice.data.tagged_fields.push(PaymentSecret(payment_secret).into());
			invoice.data.tagged_fields.push(PaymentSecret(payment_secret).into());
			invoice.sign::<_, ()>(|hash| Ok(Secp256k1::new().sign_ecdsa_recoverable(hash, &private_key)))
		}.unwrap();
		assert_eq!(Bolt11Invoice::from_signed(invoice), Err(Bolt11SemanticError::MultiplePaymentSecrets));
	}

	#[test]
	fn test_builder_amount() {
		use crate::*;

		let builder = InvoiceBuilder::new(Currency::Bitcoin)
			.description("Test".into())
			.payment_hash(sha256::Hash::from_slice(&[0;32][..]).unwrap())
			.duration_since_epoch(Duration::from_secs(1234567));

		let invoice = builder.clone()
			.amount_milli_satoshis(1500)
			.build_raw()
			.unwrap();

		assert_eq!(invoice.hrp.si_prefix, Some(SiPrefix::Nano));
		assert_eq!(invoice.hrp.raw_amount, Some(15));


		let invoice = builder
			.amount_milli_satoshis(150)
			.build_raw()
			.unwrap();

		assert_eq!(invoice.hrp.si_prefix, Some(SiPrefix::Pico));
		assert_eq!(invoice.hrp.raw_amount, Some(1500));
	}

	#[test]
	fn test_builder_fail() {
		use crate::*;
		use lightning::routing::router::RouteHintHop;
		use std::iter::FromIterator;
		use secp256k1::PublicKey;

		let builder = InvoiceBuilder::new(Currency::Bitcoin)
			.payment_hash(sha256::Hash::from_slice(&[0;32][..]).unwrap())
			.duration_since_epoch(Duration::from_secs(1234567))
			.min_final_cltv_expiry_delta(144);

		let too_long_string = String::from_iter(
			(0..1024).map(|_| '?')
		);

		let long_desc_res = builder.clone()
			.description(too_long_string)
			.build_raw();
		assert_eq!(long_desc_res, Err(CreationError::DescriptionTooLong));

		let route_hop = RouteHintHop {
			src_node_id: PublicKey::from_slice(
					&[
						0x03, 0x9e, 0x03, 0xa9, 0x01, 0xb8, 0x55, 0x34, 0xff, 0x1e, 0x92, 0xc4,
						0x3c, 0x74, 0x43, 0x1f, 0x7c, 0xe7, 0x20, 0x46, 0x06, 0x0f, 0xcf, 0x7a,
						0x95, 0xc3, 0x7e, 0x14, 0x8f, 0x78, 0xc7, 0x72, 0x55
					][..]
				).unwrap(),
			short_channel_id: 0,
			fees: RoutingFees {
				base_msat: 0,
				proportional_millionths: 0,
			},
			cltv_expiry_delta: 0,
			htlc_minimum_msat: None,
			htlc_maximum_msat: None,
		};
		let too_long_route = RouteHint(vec![route_hop; 13]);
		let long_route_res = builder.clone()
			.description("Test".into())
			.private_route(too_long_route)
			.build_raw();
		assert_eq!(long_route_res, Err(CreationError::RouteTooLong));

		let sign_error_res = builder
			.description("Test".into())
			.payment_secret(PaymentSecret([0; 32]))
			.try_build_signed(|_| {
				Err("ImaginaryError")
			});
		assert_eq!(sign_error_res, Err(SignOrCreationError::SignError("ImaginaryError")));
	}

	#[test]
	fn test_builder_ok() {
		use crate::*;
		use lightning::routing::router::RouteHintHop;
		use secp256k1::Secp256k1;
		use secp256k1::{SecretKey, PublicKey};
		use std::time::{UNIX_EPOCH, Duration};

		let secp_ctx = Secp256k1::new();

		let private_key = SecretKey::from_slice(
			&[
				0xe1, 0x26, 0xf6, 0x8f, 0x7e, 0xaf, 0xcc, 0x8b, 0x74, 0xf5, 0x4d, 0x26, 0x9f, 0xe2,
				0x06, 0xbe, 0x71, 0x50, 0x00, 0xf9, 0x4d, 0xac, 0x06, 0x7d, 0x1c, 0x04, 0xa8, 0xca,
				0x3b, 0x2d, 0xb7, 0x34
			][..]
		).unwrap();
		let public_key = PublicKey::from_secret_key(&secp_ctx, &private_key);

		let route_1 = RouteHint(vec![
			RouteHintHop {
				src_node_id: public_key,
				short_channel_id: de::parse_int_be(&[123; 8], 256).expect("short chan ID slice too big?"),
				fees: RoutingFees {
					base_msat: 2,
					proportional_millionths: 1,
				},
				cltv_expiry_delta: 145,
				htlc_minimum_msat: None,
				htlc_maximum_msat: None,
			},
			RouteHintHop {
				src_node_id: public_key,
				short_channel_id: de::parse_int_be(&[42; 8], 256).expect("short chan ID slice too big?"),
				fees: RoutingFees {
					base_msat: 3,
					proportional_millionths: 2,
				},
				cltv_expiry_delta: 146,
				htlc_minimum_msat: None,
				htlc_maximum_msat: None,
			}
		]);

		let route_2 = RouteHint(vec![
			RouteHintHop {
				src_node_id: public_key,
				short_channel_id: 0,
				fees: RoutingFees {
					base_msat: 4,
					proportional_millionths: 3,
				},
				cltv_expiry_delta: 147,
				htlc_minimum_msat: None,
				htlc_maximum_msat: None,
			},
			RouteHintHop {
				src_node_id: public_key,
				short_channel_id: de::parse_int_be(&[1; 8], 256).expect("short chan ID slice too big?"),
				fees: RoutingFees {
					base_msat: 5,
					proportional_millionths: 4,
				},
				cltv_expiry_delta: 148,
				htlc_minimum_msat: None,
				htlc_maximum_msat: None,
			}
		]);

		let builder = InvoiceBuilder::new(Currency::BitcoinTestnet)
			.amount_milli_satoshis(123)
			.duration_since_epoch(Duration::from_secs(1234567))
			.payee_pub_key(public_key)
			.expiry_time(Duration::from_secs(54321))
			.min_final_cltv_expiry_delta(144)
			.fallback(Fallback::PubKeyHash(PubkeyHash::from_slice(&[0;20]).unwrap()))
			.private_route(route_1.clone())
			.private_route(route_2.clone())
			.description_hash(sha256::Hash::from_slice(&[3;32][..]).unwrap())
			.payment_hash(sha256::Hash::from_slice(&[21;32][..]).unwrap())
			.payment_secret(PaymentSecret([42; 32]))
			.basic_mpp();

		let invoice = builder.clone().build_signed(|hash| {
			secp_ctx.sign_ecdsa_recoverable(hash, &private_key)
		}).unwrap();

		assert!(invoice.check_signature().is_ok());
		assert_eq!(invoice.tagged_fields().count(), 10);

		assert_eq!(invoice.amount_milli_satoshis(), Some(123));
		assert_eq!(invoice.amount_pico_btc(), Some(1230));
		assert_eq!(invoice.currency(), Currency::BitcoinTestnet);
		#[cfg(feature = "std")]
		assert_eq!(
			invoice.timestamp().duration_since(UNIX_EPOCH).unwrap().as_secs(),
			1234567
		);
		assert_eq!(invoice.payee_pub_key(), Some(&public_key));
		assert_eq!(invoice.expiry_time(), Duration::from_secs(54321));
		assert_eq!(invoice.min_final_cltv_expiry_delta(), 144);
		assert_eq!(invoice.fallbacks(), vec![&Fallback::PubKeyHash(PubkeyHash::from_slice(&[0;20]).unwrap())]);
		let address = Address::from_script(&ScriptBuf::new_p2pkh(&PubkeyHash::from_slice(&[0;20]).unwrap()), Network::Testnet).unwrap();
		assert_eq!(invoice.fallback_addresses(), vec![address]);
		assert_eq!(invoice.private_routes(), vec![&PrivateRoute(route_1), &PrivateRoute(route_2)]);
		assert_eq!(
			invoice.description(),
			Bolt11InvoiceDescription::Hash(&Sha256(sha256::Hash::from_slice(&[3;32][..]).unwrap()))
		);
		assert_eq!(invoice.payment_hash(), &sha256::Hash::from_slice(&[21;32][..]).unwrap());
		assert_eq!(invoice.payment_secret(), &PaymentSecret([42; 32]));

		let mut expected_features = Bolt11InvoiceFeatures::empty();
		expected_features.set_variable_length_onion_required();
		expected_features.set_payment_secret_required();
		expected_features.set_basic_mpp_optional();
		assert_eq!(invoice.features(), Some(&expected_features));

		let raw_invoice = builder.build_raw().unwrap();
		assert_eq!(raw_invoice, *invoice.into_signed_raw().raw_invoice())
	}

	#[test]
	fn test_default_values() {
		use crate::*;
		use secp256k1::Secp256k1;
		use secp256k1::SecretKey;

		let signed_invoice = InvoiceBuilder::new(Currency::Bitcoin)
			.description("Test".into())
			.payment_hash(sha256::Hash::from_slice(&[0;32][..]).unwrap())
			.payment_secret(PaymentSecret([0; 32]))
			.duration_since_epoch(Duration::from_secs(1234567))
			.build_raw()
			.unwrap()
			.sign::<_, ()>(|hash| {
				let privkey = SecretKey::from_slice(&[41; 32]).unwrap();
				let secp_ctx = Secp256k1::new();
				Ok(secp_ctx.sign_ecdsa_recoverable(hash, &privkey))
			})
			.unwrap();
		let invoice = Bolt11Invoice::from_signed(signed_invoice).unwrap();

		assert_eq!(invoice.min_final_cltv_expiry_delta(), DEFAULT_MIN_FINAL_CLTV_EXPIRY_DELTA);
		assert_eq!(invoice.expiry_time(), Duration::from_secs(DEFAULT_EXPIRY_TIME));
		assert!(!invoice.would_expire(Duration::from_secs(1234568)));
	}

	#[test]
	fn test_expiration() {
		use crate::*;
		use secp256k1::Secp256k1;
		use secp256k1::SecretKey;

		let signed_invoice = InvoiceBuilder::new(Currency::Bitcoin)
			.description("Test".into())
			.payment_hash(sha256::Hash::from_slice(&[0;32][..]).unwrap())
			.payment_secret(PaymentSecret([0; 32]))
			.duration_since_epoch(Duration::from_secs(1234567))
			.build_raw()
			.unwrap()
			.sign::<_, ()>(|hash| {
				let privkey = SecretKey::from_slice(&[41; 32]).unwrap();
				let secp_ctx = Secp256k1::new();
				Ok(secp_ctx.sign_ecdsa_recoverable(hash, &privkey))
			})
			.unwrap();
		let invoice = Bolt11Invoice::from_signed(signed_invoice).unwrap();

		assert!(invoice.would_expire(Duration::from_secs(1234567 + DEFAULT_EXPIRY_TIME + 1)));
	}

	#[cfg(feature = "serde")]
	#[test]
	fn test_serde() {
		let invoice_str = "lnbc100p1psj9jhxdqud3jxktt5w46x7unfv9kz6mn0v3jsnp4q0d3p2sfluzdx45tqcs\
			h2pu5qc7lgq0xs578ngs6s0s68ua4h7cvspp5q6rmq35js88zp5dvwrv9m459tnk2zunwj5jalqtyxqulh0l\
			5gflssp5nf55ny5gcrfl30xuhzj3nphgj27rstekmr9fw3ny5989s300gyus9qyysgqcqpcrzjqw2sxwe993\
			h5pcm4dxzpvttgza8zhkqxpgffcrf5v25nwpr3cmfg7z54kuqq8rgqqqqqqqq2qqqqq9qq9qrzjqd0ylaqcl\
			j9424x9m8h2vcukcgnm6s56xfgu3j78zyqzhgs4hlpzvznlugqq9vsqqqqqqqlgqqqqqeqq9qrzjqwldmj9d\
			ha74df76zhx6l9we0vjdquygcdt3kssupehe64g6yyp5yz5rhuqqwccqqyqqqqlgqqqqjcqq9qrzjqf9e58a\
			guqr0rcun0ajlvmzq3ek63cw2w282gv3z5uupmuwvgjtq2z55qsqqg6qqqyqqqrtnqqqzq3cqygrzjqvphms\
			ywntrrhqjcraumvc4y6r8v4z5v593trte429v4hredj7ms5z52usqq9ngqqqqqqqlgqqqqqqgq9qrzjq2v0v\
			p62g49p7569ev48cmulecsxe59lvaw3wlxm7r982zxa9zzj7z5l0cqqxusqqyqqqqlgqqqqqzsqygarl9fh3\
			8s0gyuxjjgux34w75dnc6xp2l35j7es3jd4ugt3lu0xzre26yg5m7ke54n2d5sym4xcmxtl8238xxvw5h5h5\
			j5r6drg6k6zcqj0fcwg";
		let invoice = invoice_str.parse::<super::Bolt11Invoice>().unwrap();
		let serialized_invoice = serde_json::to_string(&invoice).unwrap();
		let deserialized_invoice: super::Bolt11Invoice = serde_json::from_str(serialized_invoice.as_str()).unwrap();
		assert_eq!(invoice, deserialized_invoice);
		assert_eq!(invoice_str, deserialized_invoice.to_string().as_str());
		assert_eq!(invoice_str, serialized_invoice.as_str().trim_matches('\"'));
	}
}<|MERGE_RESOLUTION|>--- conflicted
+++ resolved
@@ -407,14 +407,10 @@
 			Network::Testnet => Currency::BitcoinTestnet,
 			Network::Regtest => Currency::Regtest,
 			Network::Signet => Currency::Signet,
-<<<<<<< HEAD
-			_ => unreachable!(),
-=======
 			_ => {
 				debug_assert!(false, "Need to handle new rust-bitcoin network type");
 				Currency::Regtest
 			},
->>>>>>> 146a291f
 		}
 	}
 }
